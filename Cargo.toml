[package]
name = "bevy_impulse"
version = "0.2.0"
edition = "2021"
authors = ["Grey <mxgrey@intrinsic.ai>"]
license = "Apache-2.0"
description = "Reactive programming and workflow execution for bevy"
readme = "README.md"
repository = "https://github.com/open-rmf/bevy_impulse"
keywords = ["reactive", "workflow", "behavior", "agent", "bevy"]
categories = ["science::robotics", "asynchronous", "concurrency", "game-development"]

[dependencies]
<<<<<<< HEAD
bevy_impulse_derive = { path = "macros" }
bevy_ecs = "0.14"
bevy_utils = "0.14"
bevy_hierarchy = "0.14"
bevy_derive = "0.14"
bevy_app = "0.14"
=======
bevy_impulse_derive = { path = "macros", version = "0.0.1" }
bevy_ecs = "0.13"
bevy_utils = "0.13"
bevy_hierarchy = "0.13"
bevy_derive = "0.13"
bevy_app = "0.13"
>>>>>>> b3991c17

async-task = { version = "4.7.1", optional = true }

# TODO(@mxgrey) We could probably remove bevy_tasks when the single_threaded_async
# feature is active, but we'd have to refactor some internal usage of
# bevy_tasks::Task, so we're leaving it as a mandatory dependency for now.
bevy_tasks = { version = "0.14", features = ["multi_threaded"] }

arrayvec = "0.7"
itertools = "0.13"
smallvec = "1.13"
tokio = { version = "1.39", features = ["sync"]}
futures = "0.3"
backtrace = "0.3"
anyhow = "1.0"
thiserror = "1.0"

# These dependencies are only used by the testing module.
# We may want to consider feature-gating them, but we use
# the testing module for doctests, and doctests can only
# make use of default features, so we're a bit stuck with
# these for now.
bevy_core = "0.14"
bevy_time = "0.14"

[features]
single_threaded_async = ["dep:async-task"]

[dev-dependencies]
async-std = { version = "1.12" }<|MERGE_RESOLUTION|>--- conflicted
+++ resolved
@@ -11,21 +11,12 @@
 categories = ["science::robotics", "asynchronous", "concurrency", "game-development"]
 
 [dependencies]
-<<<<<<< HEAD
-bevy_impulse_derive = { path = "macros" }
+bevy_impulse_derive = { path = "macros", version = "0.0.1" }
 bevy_ecs = "0.14"
 bevy_utils = "0.14"
 bevy_hierarchy = "0.14"
 bevy_derive = "0.14"
 bevy_app = "0.14"
-=======
-bevy_impulse_derive = { path = "macros", version = "0.0.1" }
-bevy_ecs = "0.13"
-bevy_utils = "0.13"
-bevy_hierarchy = "0.13"
-bevy_derive = "0.13"
-bevy_app = "0.13"
->>>>>>> b3991c17
 
 async-task = { version = "4.7.1", optional = true }
 
