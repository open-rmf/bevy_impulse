--- conflicted
+++ resolved
@@ -22,16 +22,8 @@
 };
 use bevy_impulse_diagram_editor::{new_router, ServerOptions};
 use clap::Parser;
-<<<<<<< HEAD
-use schemars::JsonSchema;
-use serde::{Deserialize, Serialize};
-use serde_json::{Number, Value};
-use std::{error::Error, fmt::Write, fs::File, str::FromStr, sync::Arc, thread};
-use prost_reflect::DescriptorPool;
-=======
 use std::thread;
 use std::{error::Error, fs::File, str::FromStr};
->>>>>>> b20e9484
 
 #[derive(Parser, Debug)]
 #[clap(
@@ -95,9 +87,7 @@
 
     let mut app = bevy_app::App::new();
     app.add_plugins(ImpulseAppPlugin::default());
-    let mut options = ServerOptions::default();
-    options.api.executor.response_timeout = std::time::Duration::from_secs(6000);
-    let router = new_router(&mut app, registry, options);
+    let router = new_router(&mut app, registry, ServerOptions::default());
     thread::spawn(move || app.run());
     let listener = tokio::net::TcpListener::bind(("localhost", args.port))
         .await
@@ -106,224 +96,19 @@
     Ok(())
 }
 
-<<<<<<< HEAD
-fn create_registry(rt: Option<Arc<tokio::runtime::Runtime>>) -> DiagramElementRegistry {
-    if rt.is_some() {
-        let descriptor_set_bytes = include_bytes!(concat!(env!("OUT_DIR"), "/file_descriptor_set.bin"));
-        DescriptorPool::decode_global_file_descriptor_set(&descriptor_set_bytes[..]).unwrap();
-    }
-
-    let mut registry = DiagramElementRegistry::new();
-    registry.register_node_builder(
-        NodeBuilderOptions::new("add").with_default_display_text("Add"),
-        |builder, config: Option<f64>| {
-            builder.create_map_block(move |req: JsonMessage| {
-                let input = match req {
-                    JsonMessage::Array(array) => {
-                        let mut sum: f64 = 0.0;
-                        for item in array
-                            .iter()
-                            .filter_map(Value::as_number)
-                            .filter_map(Number::as_f64)
-                        {
-                            sum += item;
-                        }
-                        sum
-                    }
-                    JsonMessage::Number(number) => number.as_f64().unwrap_or(0.0),
-                    _ => 0.0,
-                };
-
-                input + config.unwrap_or(0.0)
-            })
-        },
-    );
-
-    registry.register_node_builder(
-        NodeBuilderOptions::new("sub").with_default_display_text("Subtract"),
-        |builder, config: Option<f64>| {
-            builder.create_map_block(move |req: JsonMessage| {
-                let input = match req {
-                    JsonMessage::Array(array) => {
-                        let mut iter = array
-                            .iter()
-                            .filter_map(Value::as_number)
-                            .filter_map(Number::as_f64);
-                        let mut input = iter.next().unwrap_or(0.0);
-                        for item in iter {
-                            input -= item;
-                        }
-                        input
-                    }
-                    JsonMessage::Number(number) => number.as_f64().unwrap_or(0.0),
-                    _ => 0.0,
-                };
-
-                input - config.unwrap_or(0.0)
-            })
-        },
-    );
-
-    registry.register_node_builder(
-        NodeBuilderOptions::new("mul").with_default_display_text("Multiply"),
-        |builder, config: Option<f64>| {
-            builder.create_map_block(move |req: JsonMessage| {
-                let input = match req {
-                    JsonMessage::Array(array) => {
-                        let mut iter = array
-                            .iter()
-                            .filter_map(Value::as_number)
-                            .filter_map(Number::as_f64);
-                        let mut input = iter.next().unwrap_or(0.0);
-                        for item in iter {
-                            input *= item;
-                        }
-                        input
-                    }
-                    JsonMessage::Number(number) => number.as_f64().unwrap_or(0.0),
-                    _ => 0.0,
-                };
-
-                input * config.unwrap_or(1.0)
-            })
-        },
-    );
-
-    registry.register_node_builder(
-        NodeBuilderOptions::new("div").with_default_display_text("Divide"),
-        |builder, config: Option<f64>| {
-            builder.create_map_block(move |req: JsonMessage| {
-                let input = match req {
-                    JsonMessage::Array(array) => {
-                        let mut iter = array
-                            .iter()
-                            .filter_map(Value::as_number)
-                            .filter_map(Number::as_f64);
-                        let mut input = iter.next().unwrap_or(0.0);
-                        for item in iter {
-                            input /= item;
-                        }
-                        input
-                    }
-                    JsonMessage::Number(number) => number.as_f64().unwrap_or(0.0),
-                    _ => 0.0,
-                };
-
-                input / config.unwrap_or(1.0)
-            })
-        },
-    );
-
-    registry.register_node_builder(
-        NodeBuilderOptions::new("fibonacci").with_default_display_text("Fibonacci"),
-        |builder, config: Option<u64>| {
-            builder.create_map(
-                move |input: AsyncMap<JsonMessage, FibonacciStream>| async move {
-                    let order = if let Some(order) = config {
-                        order
-                    } else if let JsonMessage::Number(number) = &input.request {
-                        number.as_u64().ok_or(input.request)?
-                    } else {
-                        return Err(input.request);
-                    };
-
-                    let mut current = 0;
-                    let mut next = 1;
-                    for _ in 0..=order {
-                        input.streams.sequence.send(current);
-
-                        let sum = current + next;
-                        current = next;
-                        next = sum;
-                    }
-
-                    Ok(())
-                },
-            )
-        },
-    );
-
-    registry
-        .opt_out()
-        .no_serializing()
-        .no_deserializing()
-        .register_node_builder(
-            NodeBuilderOptions::new("print").with_default_display_text("Print"),
-            |builder, config: Option<String>| {
-                let header = config.clone();
-                builder.create_map_block(move |request: JsonMessage| {
-                    let mut msg = String::new();
-                    if let Some(header) = &header {
-                        write!(&mut msg, "{header}: ")?;
-                    }
-
-                    write!(&mut msg, "{request}")?;
-                    println!("{msg}");
-                    Ok::<(), std::fmt::Error>(())
-                })
-            },
-        )
-        .with_deserialize_request();
-
-    registry
-        .register_node_builder(
-            NodeBuilderOptions::new("less_than").with_default_display_text("Less Than"),
-            |builder, config: ComparisonConfig| {
-                let settings: ComparisonSettings = config.into();
-                builder.create_map_block(move |request: JsonMessage| {
-                    compare(settings, request, |a: f64, b: f64| a < b)
-                })
-            },
-        )
-        .with_fork_result();
-
-    registry
-        .register_node_builder(
-            NodeBuilderOptions::new("greater_than").with_default_display_text("Greater Than"),
-            |builder, config: ComparisonConfig| {
-                let settings: ComparisonSettings = config.into();
-                builder.create_map_block(move |request: JsonMessage| {
-                    compare(settings, request, |a: f64, b: f64| a > b)
-                })
-            },
-        )
-        .with_fork_result();
-
-    if let Some(rt) = rt {
-        registry.enable_grpc(rt);
-    }
-
-    registry
-}
-
-#[tokio::main]
-=======
 #[tokio::main(flavor = "current_thread")]
->>>>>>> b20e9484
 async fn main() -> Result<(), Box<dyn Error>> {
     let cli = Cli::parse();
 
     tracing_subscriber::fmt::init();
 
-<<<<<<< HEAD
-    let rt = Arc::new(tokio::runtime::Runtime::new().unwrap());
-    let registry = create_registry(Some(rt.clone()));
-    let (sender, receiver) = tokio::sync::oneshot::channel();
-    std::thread::spawn(move || {
-        let _ = rt.block_on(receiver);
-    });
-=======
     let mut registry = DiagramElementRegistry::new();
     calculator_ops_catalog::register(&mut registry);
->>>>>>> b20e9484
 
-    let r = match cli.command {
+    match cli.command {
         Commands::Run(args) => run(args, registry),
         Commands::Serve(args) => serve(args, registry).await,
-    };
-
-    let _ = sender.send(());
-    r
+    }
 }
 
 #[cfg(test)]
@@ -390,12 +175,8 @@
 
         let mut app = bevy_app::App::new();
         app.add_plugins(ImpulseAppPlugin::default());
-<<<<<<< HEAD
-        let registry = create_registry(None);
-=======
         let mut registry = DiagramElementRegistry::new();
         calculator_ops_catalog::register(&mut registry);
->>>>>>> b20e9484
 
         let mut promise = app
             .world
