--- conflicted
+++ resolved
@@ -51,12 +51,9 @@
     "BufferInputs": {
       "anyOf": [
         {
-<<<<<<< HEAD
-=======
           "type": "string"
         },
         {
->>>>>>> 7f3de4ff
           "type": "object",
           "additionalProperties": {
             "type": "string"
@@ -110,11 +107,7 @@
     "DiagramOperation": {
       "oneOf": [
         {
-<<<<<<< HEAD
-          "description": "Connect the request to a registered node.\n\n``` # bevy_impulse::Diagram::from_json_str(r#\" { \"version\": \"0.1.0\", \"start\": \"node_op\", \"ops\": { \"node_op\": { \"type\": \"node\", \"builder\": \"my_node_builder\", \"next\": { \"builtin\": \"terminate\" } } } } # \"#)?; # Ok::<_, serde_json::Error>(()) ```",
-=======
           "description": "Create an operation that that takes an input message and produces an output message.\n\nThe behavior is determined by the choice of node `builder` and optioanlly the `config` that you provide. Each type of node builder has its own schema for the config.\n\nThe output message will be sent to the operation specified by `next`.\n\nTODO(@mxgrey): [Support stream outputs](https://github.com/open-rmf/bevy_impulse/issues/43)\n\n# Examples ``` # bevy_impulse::Diagram::from_json_str(r#\" { \"version\": \"0.1.0\", \"start\": \"cutting_board\", \"ops\": { \"cutting_board\": { \"type\": \"node\", \"builder\": \"chop\", \"config\": \"diced\", \"next\": \"bowl\" }, \"bowl\": { \"type\": \"node\", \"builder\": \"stir\", \"next\": \"oven\" }, \"oven\": { \"type\": \"node\", \"builder\": \"bake\", \"config\": { \"temperature\": 200, \"duration\": 120 }, \"next\": { \"builtin\": \"terminate\" } } } } # \"#)?; # Ok::<_, serde_json::Error>(())",
->>>>>>> 7f3de4ff
           "type": "object",
           "required": [
             "builder",
@@ -140,7 +133,6 @@
           }
         },
         {
-<<<<<<< HEAD
           "description": "Connect the request to a registered section.\n\n``` # bevy_impulse::Diagram::from_json_str(r#\" { \"version\": \"0.1.0\", \"start\": \"section_op\", \"ops\": { \"section_op\": { \"type\": \"section\", \"builder\": \"my_section_builder\", \"connect\": { \"my_section_output\": { \"builtin\": \"terminate\" } } } } } # \"#)?; # Ok::<_, serde_json::Error>(()) ```\n\nCustom sections can also be created via templates ``` # bevy_impulse::Diagram::from_json_str(r#\" { \"version\": \"0.1.0\", \"templates\": { \"my_template\": { \"inputs\": [\"section_input\"], \"outputs\": [\"section_output\"], \"buffers\": [], \"ops\": { \"section_input\": { \"type\": \"node\", \"builder\": \"my_node\", \"next\": \"section_output\" } } } }, \"start\": \"section_op\", \"ops\": { \"section_op\": { \"type\": \"section\", \"template\": \"my_template\", \"connect\": { \"section_output\": { \"builtin\": \"terminate\" } } } } } # \"#)?; # Ok::<_, serde_json::Error>(()) ```",
           "type": "object",
           "oneOf": [
@@ -199,10 +191,7 @@
           }
         },
         {
-          "description": "If the request is cloneable, clone it into multiple responses.\n\n# Examples ``` # bevy_impulse::Diagram::from_json_str(r#\" { \"version\": \"0.1.0\", \"start\": \"fork_clone\", \"ops\": { \"fork_clone\": { \"type\": \"fork_clone\", \"next\": [\"terminate\"] } } } # \"#)?; # Ok::<_, serde_json::Error>(()) ```",
-=======
           "description": "If the request is cloneable, clone it into multiple responses that can each be sent to a different operation. The `next` property is an array.\n\nThis creates multiple simultaneous branches of execution within the workflow. Usually when you have multiple branches you will either * race - connect all branches to `terminate` and the first branch to finish \"wins\" the race and gets to the be output * join - connect each branch into a buffer and then use the `join` operation to reunite them * collect - TODO(@mxgrey): [add the collect operation](https://github.com/open-rmf/bevy_impulse/issues/59)\n\n# Examples ``` # bevy_impulse::Diagram::from_json_str(r#\" { \"version\": \"0.1.0\", \"start\": \"begin_race\", \"ops\": { \"begin_race\": { \"type\": \"fork_clone\", \"next\": [ \"ferrari\", \"mustang\" ] }, \"ferrari\": { \"type\": \"node\", \"builder\": \"drive\", \"config\": \"ferrari\", \"next\": { \"builtin\": \"terminate\" } }, \"mustang\": { \"type\": \"node\", \"builder\": \"drive\", \"config\": \"mustang\", \"next\": { \"builtin\": \"terminate\" } } } } # \"#)?; # Ok::<_, serde_json::Error>(())",
->>>>>>> 7f3de4ff
           "type": "object",
           "required": [
             "next",
@@ -224,11 +213,7 @@
           }
         },
         {
-<<<<<<< HEAD
-          "description": "If the request is a tuple of (T1, T2, T3, ...), unzip it into multiple responses of T1, T2, T3, ...\n\n# Examples ``` # bevy_impulse::Diagram::from_json_str(r#\" { \"version\": \"0.1.0\", \"start\": \"unzip\", \"ops\": { \"unzip\": { \"type\": \"unzip\", \"next\": [{ \"builtin\": \"terminate\" }] } } } # \"#)?; # Ok::<_, serde_json::Error>(()) ```",
-=======
           "description": "If the input message is a tuple of (T1, T2, T3, ...), unzip it into multiple output messages of T1, T2, T3, ...\n\nEach output message may have a different type and can be sent to a different operation. This creates multiple simultaneous branches of execution within the workflow. See [`DiagramOperation::ForkClone`] for more information on parallel branches.\n\n# Examples ``` # bevy_impulse::Diagram::from_json_str(r#\" { \"version\": \"0.1.0\", \"start\": \"name_phone_address\", \"ops\": { \"name_phone_address\": { \"type\": \"unzip\", \"next\": [ \"process_name\", \"process_phone_number\", \"process_address\" ] }, \"process_name\": { \"type\": \"node\", \"builder\": \"process_name\", \"next\": \"name_processed\" }, \"process_phone_number\": { \"type\": \"node\", \"builder\": \"process_phone_number\", \"next\": \"phone_number_processed\" }, \"process_address\": { \"type\": \"node\", \"builder\": \"process_address\", \"next\": \"address_processed\" }, \"name_processed\": { \"type\": \"buffer\" }, \"phone_number_processed\": { \"type\": \"buffer\" }, \"address_processed\": { \"type\": \"buffer\" }, \"finished\": { \"type\": \"join\", \"buffers\": [ \"name_processed\", \"phone_number_processed\", \"address_processed\" ], \"next\": { \"builtin\": \"terminate\" } } } } # \"#)?; # Ok::<_, serde_json::Error>(())",
->>>>>>> 7f3de4ff
           "type": "object",
           "required": [
             "next",
@@ -250,11 +235,7 @@
           }
         },
         {
-<<<<<<< HEAD
-          "description": "If the request is a `Result<_, _>`, branch it to `Ok` and `Err`.\n\n# Examples ``` # bevy_impulse::Diagram::from_json_str(r#\" { \"version\": \"0.1.0\", \"start\": \"fork_result\", \"ops\": { \"fork_result\": { \"type\": \"fork_result\", \"ok\": { \"builtin\": \"terminate\" }, \"err\": { \"builtin\": \"dispose\" } } } } # \"#)?; # Ok::<_, serde_json::Error>(()) ```",
-=======
           "description": "If the request is a [`Result<T, E>`], send the output message down an `ok` branch or down an `err` branch depending on whether the result has an [`Ok`] or [`Err`] value. The `ok` branch will receive a `T` while the `err` branch will receive an `E`.\n\nOnly one branch will be activated by each input message that enters the operation.\n\n# Examples ``` # bevy_impulse::Diagram::from_json_str(r#\" { \"version\": \"0.1.0\", \"start\": \"fork_result\", \"ops\": { \"fork_result\": { \"type\": \"fork_result\", \"ok\": { \"builtin\": \"terminate\" }, \"err\": { \"builtin\": \"dispose\" } } } } # \"#)?; # Ok::<_, serde_json::Error>(())",
->>>>>>> 7f3de4ff
           "type": "object",
           "required": [
             "err",
@@ -316,11 +297,7 @@
           }
         },
         {
-<<<<<<< HEAD
-          "description": "Wait for an item to be emitted from each of the inputs, then combine the oldest of each into an array.\n\n# Examples ``` # bevy_impulse::Diagram::from_json_str(r#\" { \"version\": \"0.1.0\", \"start\": \"fork_clone\", \"ops\": { \"fork_clone\": { \"type\": \"fork_clone\", \"next\": [\"foo\", \"bar\"] }, \"foo\": { \"type\": \"node\", \"builder\": \"foo\", \"next\": \"foo_buffer\" }, \"foo_buffer\": { \"type\": \"buffer\" }, \"bar\": { \"type\": \"node\", \"builder\": \"bar\", \"next\": \"bar_buffer\" }, \"bar_buffer\": { \"type\": \"buffer\" }, \"join\": { \"type\": \"join\", \"buffers\": { \"foo\": \"foo_buffer\", \"bar\": \"bar_buffer\" }, \"target_node\": \"foobar\", \"next\": \"foobar\" }, \"foobar\": { \"type\": \"node\", \"builder\": \"foobar\", \"next\": { \"builtin\": \"terminate\" } } } } # \"#)?; # Ok::<_, serde_json::Error>(()) ```",
-=======
           "description": "Wait for exactly one item to be available in each buffer listed in `buffers`, then join each of those items into a single output message that gets sent to `next`.\n\nIf the `next` operation is not a `node` type (e.g. `fork_clone`) then you must specify a `target_node` so that the diagram knows what data structure to join the values into.\n\nThe output message type must be registered as joinable at compile time. If you want to join into a dynamic data structure then you should use [`DiagramOperation::SerializedJoin`] instead.\n\n# Examples ``` # bevy_impulse::Diagram::from_json_str(r#\" { \"version\": \"0.1.0\", \"start\": \"fork_measuring\", \"ops\": { \"fork_measuring\": { \"type\": \"fork_clone\", \"next\": [\"localize\", \"imu\"] }, \"localize\": { \"type\": \"node\", \"builder\": \"localize\", \"next\": \"estimated_position\" }, \"imu\": { \"type\": \"node\", \"builder\": \"imu\", \"config\": \"velocity\", \"next\": \"estimated_velocity\" }, \"estimated_position\": { \"type\": \"buffer\" }, \"estimated_velocity\": { \"type\": \"buffer\" }, \"gather_state\": { \"type\": \"join\", \"buffers\": { \"position\": \"estimate_position\", \"velocity\": \"estimate_velocity\" }, \"next\": \"report_state\" }, \"report_state\": { \"type\": \"node\", \"builder\": \"publish_state\", \"next\": { \"builtin\": \"terminate\" } } } } # \"#)?; # Ok::<_, serde_json::Error>(()) ```",
->>>>>>> 7f3de4ff
           "type": "object",
           "required": [
             "buffers",
@@ -341,7 +318,6 @@
             },
             "target_node": {
               "description": "The id of an operation that this operation is for. The id must be a `node` operation. Optional if `next` is a node operation.",
-<<<<<<< HEAD
               "anyOf": [
                 {
                   "$ref": "#/definitions/NextOperation"
@@ -349,11 +325,6 @@
                 {
                   "type": "null"
                 }
-=======
-              "type": [
-                "string",
-                "null"
->>>>>>> 7f3de4ff
               ]
             },
             "type": {
@@ -365,11 +336,7 @@
           }
         },
         {
-<<<<<<< HEAD
-          "description": "Wait for an item to be emitted from each of the inputs, then combine the oldest of each into an array. Unlike `join`, this only works with serialized buffers.\n\n# Examples ``` # bevy_impulse::Diagram::from_json_str(r#\" { \"version\": \"0.1.0\", \"start\": \"fork_clone\", \"ops\": { \"fork_clone\": { \"type\": \"fork_clone\", \"next\": [\"foo\", \"bar\"] }, \"foo\": { \"type\": \"node\", \"builder\": \"foo\", \"next\": \"foo_buffer\" }, \"foo_buffer\": { \"type\": \"buffer\", \"serialize\": true }, \"bar\": { \"type\": \"node\", \"builder\": \"bar\", \"next\": \"bar_buffer\" }, \"bar_buffer\": { \"type\": \"buffer\", \"serialize\": true }, \"serialized_join\": { \"type\": \"serialized_join\", \"buffers\": { \"foo\": \"foo_buffer\", \"bar\": \"bar_buffer\" }, \"next\": { \"builtin\": \"terminate\" } } } } # \"#)?; # Ok::<_, serde_json::Error>(()) ```",
-=======
           "description": "Same as [`DiagramOperation::Join`] but all input messages must be serializable, and the output message will always be [`serde_json::Value`].\n\nIf you use an array for `buffers` then the output message will be a [`serde_json::Value::Array`]. If you use a map for `buffers` then the output message will be a [`serde_json::Value::Object`].\n\nUnlike [`DiagramOperation::Join`], the `target_node` property does not exist for this schema.",
->>>>>>> 7f3de4ff
           "type": "object",
           "required": [
             "buffers",
@@ -397,11 +364,7 @@
           }
         },
         {
-<<<<<<< HEAD
-          "description": "If the request is serializable, transform it by running it through a [CEL](https://cel.dev/) program. The context includes a \"request\" variable which contains the request.\n\n# Examples ``` # bevy_impulse::Diagram::from_json_str(r#\" { \"version\": \"0.1.0\", \"start\": \"transform\", \"ops\": { \"transform\": { \"type\": \"transform\", \"cel\": \"request.name\", \"next\": { \"builtin\": \"terminate\" } } } } # \"#)?; # Ok::<_, serde_json::Error>(()) ```\n\nNote that due to how `serde_json` performs serialization, positive integers are always serialized as unsigned. In CEL, You can't do an operation between unsigned and signed so it is recommended to always perform explicit casts.\n\n# Examples ``` # bevy_impulse::Diagram::from_json_str(r#\" { \"version\": \"0.1.0\", \"start\": \"transform\", \"ops\": { \"transform\": { \"type\": \"transform\", \"cel\": \"int(request.score) * 3\", \"next\": { \"builtin\": \"terminate\" } } } } # \"#)?; # Ok::<_, serde_json::Error>(()) ```",
-=======
           "description": "If the request is serializable, transform it by running it through a [CEL](https://cel.dev/) program. The context includes a \"request\" variable which contains the input message.\n\n# Examples ``` # bevy_impulse::Diagram::from_json_str(r#\" { \"version\": \"0.1.0\", \"start\": \"transform\", \"ops\": { \"transform\": { \"type\": \"transform\", \"cel\": \"request.name\", \"next\": { \"builtin\": \"terminate\" } } } } # \"#)?; # Ok::<_, serde_json::Error>(()) ```\n\nNote that due to how `serde_json` performs serialization, positive integers are always serialized as unsigned. In CEL, You can't do an operation between unsigned and signed so it is recommended to always perform explicit casts.\n\n# Examples ``` # bevy_impulse::Diagram::from_json_str(r#\" { \"version\": \"0.1.0\", \"start\": \"transform\", \"ops\": { \"transform\": { \"type\": \"transform\", \"cel\": \"int(request.score) * 3\", \"next\": { \"builtin\": \"terminate\" } } } } # \"#)?; # Ok::<_, serde_json::Error>(()) ```",
->>>>>>> 7f3de4ff
           "type": "object",
           "required": [
             "cel",
@@ -419,14 +382,6 @@
               "description": "Specify what happens if an error occurs during the transformation. If you specify a target for on_error, then an error message will be sent to that target. You can set this to `{ \"builtin\": \"dispose\" }` to simply ignore errors.\n\nIf left unspecified, a failure will be treated like an implicit operation failure and behave according to `on_implicit_error`.",
               "default": null,
               "anyOf": [
-                {
-                  "$ref": "#/definitions/NextOperation"
-                },
-                {
-                  "type": "null"
-                }
-              ]
-            },
             "type": {
               "type": "string",
               "enum": [
@@ -436,11 +391,7 @@
           }
         },
         {
-<<<<<<< HEAD
           "description": "Create a [`crate::Buffer`] which can be used to store and pull data within a scope.\n\n# Examples ``` # bevy_impulse::Diagram::from_json_str(r#\" { \"version\": \"0.1.0\", \"start\": \"fork_clone\", \"ops\": { \"fork_clone\": { \"type\": \"fork_clone\", \"next\": [\"num_output\", \"string_output\"] }, \"num_output\": { \"type\": \"node\", \"builder\": \"num_output\", \"next\": \"buffer_access\" }, \"string_output\": { \"type\": \"node\", \"builder\": \"string_output\", \"next\": \"string_buffer\" }, \"string_buffer\": { \"type\": \"buffer\" }, \"buffer_access\": { \"type\": \"buffer_access\", \"buffers\": [\"string_buffer\"], \"target_node\": \"with_buffer_access\", \"next\": \"with_buffer_access\" }, \"with_buffer_access\": { \"type\": \"node\", \"builder\": \"with_buffer_access\", \"next\": { \"builtin\": \"terminate\" } } } } # \"#)?; # Ok::<_, serde_json::Error>(()) ```",
-=======
-          "description": "Create a [`Buffer`][1] which can be used to store and pull data within a scope.\n\nBy default the [`BufferSettings`][2] will keep the single last message pushed to the buffer. You can change that with the optional `settings` property.\n\nUse the `\"serialize\": true` option to serialize the messages into [`JsonMessage`] before they are inserted into the buffer. This allows any serializable message type to be pushed into the buffer. If left unspecified, the buffer will store the specific data type that gets pushed into it. If the buffer inputs are not being serialized, then all incoming messages being pushed into the buffer must have the same type.\n\n[1]: crate::Buffer [2]: crate::BufferSettings\n\n# Examples ``` # bevy_impulse::Diagram::from_json_str(r#\" { \"version\": \"0.1.0\", \"start\": \"fork_clone\", \"ops\": { \"fork_clone\": { \"type\": \"fork_clone\", \"next\": [\"num_output\", \"string_output\", \"all_num_buffer\", \"serialized_num_buffer\"] }, \"num_output\": { \"type\": \"node\", \"builder\": \"num_output\", \"next\": \"buffer_access\" }, \"string_output\": { \"type\": \"node\", \"builder\": \"string_output\", \"next\": \"string_buffer\" }, \"string_buffer\": { \"type\": \"buffer\", \"settings\": { \"retention\": { \"keep_last\": 10 } } }, \"all_num_buffer\": { \"type\": \"buffer\", \"settings\": { \"retention\": \"keep_all\" } }, \"serialized_num_buffer\": { \"type\": \"buffer\", \"serialize\": true }, \"buffer_access\": { \"type\": \"buffer_access\", \"buffers\": [\"string_buffer\"], \"target_node\": \"with_buffer_access\", \"next\": \"with_buffer_access\" }, \"with_buffer_access\": { \"type\": \"node\", \"builder\": \"with_buffer_access\", \"next\": { \"builtin\": \"terminate\" } } } } # \"#)?; # Ok::<_, serde_json::Error>(()) ```",
->>>>>>> 7f3de4ff
           "type": "object",
           "required": [
             "type"
@@ -465,7 +416,6 @@
                 }
               ]
             },
-<<<<<<< HEAD
             "type": {
               "type": "string",
               "enum": [
@@ -547,81 +497,6 @@
             "type": {
               "type": "string",
               "enum": [
-=======
-            "type": {
-              "type": "string",
-              "enum": [
-                "buffer"
-              ]
-            }
-          }
-        },
-        {
-          "description": "Zip a message together with access to one or more buffers.\n\nThe receiving node must have an input type of `(Message, Keys)` where `Keys` implements the [`Accessor`][1] trait.\n\n[1]: crate::Accessor\n\n# Examples ``` # bevy_impulse::Diagram::from_json_str(r#\" { \"version\": \"0.1.0\", \"start\": \"fork_clone\", \"ops\": { \"fork_clone\": { \"type\": \"fork_clone\", \"next\": [\"num_output\", \"string_output\"] }, \"num_output\": { \"type\": \"node\", \"builder\": \"num_output\", \"next\": \"buffer_access\" }, \"string_output\": { \"type\": \"node\", \"builder\": \"string_output\", \"next\": \"string_buffer\" }, \"string_buffer\": { \"type\": \"buffer\" }, \"buffer_access\": { \"type\": \"buffer_access\", \"buffers\": [\"string_buffer\"], \"target_node\": \"with_buffer_access\", \"next\": \"with_buffer_access\" }, \"with_buffer_access\": { \"type\": \"node\", \"builder\": \"with_buffer_access\", \"next\": { \"builtin\": \"terminate\" } } } } # \"#)?; # Ok::<_, serde_json::Error>(())",
-          "type": "object",
-          "required": [
-            "buffers",
-            "next",
-            "type"
-          ],
-          "properties": {
-            "buffers": {
-              "description": "Map of buffer keys and buffers.",
-              "allOf": [
-                {
-                  "$ref": "#/definitions/BufferInputs"
-                }
-              ]
-            },
-            "next": {
-              "$ref": "#/definitions/NextOperation"
-            },
-            "target_node": {
-              "description": "The id of an operation that this operation is for. The id must be a `node` operation. Optional if `next` is a node operation.",
-              "type": [
-                "string",
-                "null"
-              ]
-            },
-            "type": {
-              "type": "string",
-              "enum": [
-                "buffer_access"
-              ]
-            }
-          }
-        },
-        {
-          "description": "Listen on a buffer.\n\n# Examples ``` # bevy_impulse::Diagram::from_json_str(r#\" { \"version\": \"0.1.0\", \"start\": \"num_output\", \"ops\": { \"buffer\": { \"type\": \"buffer\" }, \"num_output\": { \"type\": \"node\", \"builder\": \"num_output\", \"next\": \"buffer\" }, \"listen\": { \"type\": \"listen\", \"buffers\": [\"buffer\"], \"target_node\": \"listen_buffer\", \"next\": \"listen_buffer\" }, \"listen_buffer\": { \"type\": \"node\", \"builder\": \"listen_buffer\", \"next\": { \"builtin\": \"terminate\" } } } } # \"#)?; # Ok::<_, serde_json::Error>(())",
-          "type": "object",
-          "required": [
-            "buffers",
-            "next",
-            "type"
-          ],
-          "properties": {
-            "buffers": {
-              "description": "Map of buffer keys and buffers.",
-              "allOf": [
-                {
-                  "$ref": "#/definitions/BufferInputs"
-                }
-              ]
-            },
-            "next": {
-              "$ref": "#/definitions/NextOperation"
-            },
-            "target_node": {
-              "description": "The id of an operation that this operation is for. The id must be a `node` operation. Optional if `next` is a node operation.",
-              "type": [
-                "string",
-                "null"
-              ]
-            },
-            "type": {
-              "type": "string",
-              "enum": [
->>>>>>> 7f3de4ff
                 "listen"
               ]
             }
