--- conflicted
+++ resolved
@@ -127,13 +127,8 @@
     where
         Response: Clone,
     {
-<<<<<<< HEAD
         assert_eq!(self.scope, builder.scope());
-        builder.commands.add(AddOperation::new(
-=======
-        assert_eq!(self.scope, builder.scope);
         builder.commands.queue(AddOperation::new(
->>>>>>> 0cb8fd27
             Some(self.scope),
             self.target,
             ForkClone::<Response>::new(ForkTargetStorage::new()),
