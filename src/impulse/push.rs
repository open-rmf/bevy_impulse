/*
 * Copyright (C) 2024 Open Source Robotics Foundation
 *
 * Licensed under the Apache License, Version 2.0 (the "License");
 * you may not use this file except in compliance with the License.
 * You may obtain a copy of the License at
 *
 *     http://www.apache.org/licenses/LICENSE-2.0
 *
 * Unless required by applicable law or agreed to in writing, software
 * distributed under the License is distributed on an "AS IS" BASIS,
 * WITHOUT WARRANTIES OR CONDITIONS OF ANY KIND, either express or implied.
 * See the License for the specific language governing permissions and
 * limitations under the License.
 *
*/

use std::borrow::Cow;

use bevy_ecs::prelude::{Component, Entity};

use crate::{
    add_lifecycle_dependency, Collection, Impulsive, Input, InputBundle, ManageInput, NamedValue,
    OperationRequest, OperationResult, OperationSetup, OrBroken, Storage,
};

pub(crate) struct Push<T> {
    settings: PushSettings,
    _ignore: std::marker::PhantomData<fn(T)>,
}

#[derive(Component, Clone)]
struct PushSettings {
    target: Entity,
    is_stream: bool,
    name: Option<Cow<'static, str>>,
}

impl<T> Push<T> {
    pub(crate) fn new(target: Entity, is_stream: bool) -> Self {
        Self {
            settings: PushSettings {
                target,
                is_stream,
                name: None,
            },
            _ignore: Default::default(),
        }
    }

    pub(crate) fn with_name(mut self, name: Cow<'static, str>) -> Self {
        self.settings.name = Some(name);
        self
    }
}

impl<T: 'static + Send + Sync> Impulsive for Push<T> {
    fn setup(self, OperationSetup { source, world }: OperationSetup) -> OperationResult {
        if !self.settings.is_stream {
            add_lifecycle_dependency(source, self.settings.target, world);
        }
        world
            .entity_mut(source)
            .insert((InputBundle::<T>::new(), self.settings));
        Ok(())
    }

    fn execute(OperationRequest { source, world, .. }: OperationRequest) -> OperationResult {
        let mut source_mut = world.get_entity_mut(source).or_broken()?;
        let Input { session, data } = source_mut.take_input::<T>()?;
        let PushSettings {
            target,
            is_stream,
            name,
            ..
        } = source_mut.get::<PushSettings>().or_broken()?.clone();
        let mut target_mut = world.get_entity_mut(target).or_broken()?;

        if let Some(name) = name {
            let data = NamedValue { name, value: data };
            if let Some(mut collection) = target_mut.get_mut::<Collection<NamedValue<T>>>() {
                collection.items.push(Storage { session, data });
            } else {
                let mut collection = Collection::default();
                collection.items.push(Storage { session, data });
                target_mut.insert(collection);
            }
        } else {
            if let Some(mut collection) = target_mut.get_mut::<Collection<T>>() {
                collection.items.push(Storage { session, data });
            } else {
                let mut collection = Collection::default();
                collection.items.push(Storage { session, data });
                target_mut.insert(collection);
            }
        }

        if is_stream {
            world.entity_mut(source).despawn_recursive();
        }
<<<<<<< HEAD
=======
        world.entity_mut(source).despawn();
>>>>>>> 0cb8fd27
        Ok(())
    }
}<|MERGE_RESOLUTION|>--- conflicted
+++ resolved
@@ -96,12 +96,8 @@
         }
 
         if is_stream {
-            world.entity_mut(source).despawn_recursive();
+            world.entity_mut(source).despawn();
         }
-<<<<<<< HEAD
-=======
-        world.entity_mut(source).despawn();
->>>>>>> 0cb8fd27
         Ok(())
     }
 }