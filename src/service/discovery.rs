--- conflicted
+++ resolved
@@ -17,7 +17,7 @@
 
 use bevy_ecs::{
     prelude::{Entity, Query, With},
-    query::{QueryEntityError, QueryFilter, QueryIter},
+    query::{QueryFilter, QueryIter},
     system::SystemParam,
 };
 
@@ -35,13 +35,8 @@
 where
     Request: 'static + Send + Sync,
     Response: 'static + Send + Sync,
-<<<<<<< HEAD
     StreamFilters: StreamFilter + 'static,
-    ServiceFilter: ReadOnlyWorldQuery + 'static,
-=======
-    Streams: StreamFilter + 'static,
-    Filter: QueryFilter + 'static,
->>>>>>> 0cb8fd27
+    ServiceFilter: QueryFilter + 'static,
 {
     query: Query<
         'w,
@@ -57,13 +52,8 @@
 where
     Request: 'static + Send + Sync,
     Response: 'static + Send + Sync,
-<<<<<<< HEAD
     StreamFilters: StreamFilter,
-    ServiceFilter: ReadOnlyWorldQuery + 'static,
-=======
-    Streams: StreamFilter,
-    Filter: QueryFilter + 'static,
->>>>>>> 0cb8fd27
+    ServiceFilter: QueryFilter + 'static,
 {
     pub fn iter(
         &self,
@@ -77,12 +67,12 @@
     pub fn get(
         &self,
         entity: Entity,
-    ) -> Result<Service<Request, Response, StreamFilters::Pack>, QueryEntityError> {
-        self.query.get(entity).and_then(|(e, availability)| {
+    ) -> Option<Service<Request, Response, StreamFilters::Pack>> {
+        self.query.get(entity).ok().and_then(|(e, availability)| {
             if StreamFilters::are_required_streams_available(availability) {
-                Ok(Service::new(e))
+                Some(Service::new(e))
             } else {
-                Err(QueryEntityError::QueryDoesNotMatch(e))
+                None
             }
         })
     }
@@ -93,13 +83,8 @@
 where
     Request: 'static + Send + Sync,
     Response: 'static + Send + Sync,
-<<<<<<< HEAD
     StreamFilters: StreamFilter,
-    ServiceFilter: ReadOnlyWorldQuery + 'static,
-=======
-    Streams: StreamFilter,
-    Filter: QueryFilter + 'static,
->>>>>>> 0cb8fd27
+    ServiceFilter: QueryFilter + 'static,
 {
     inner: QueryIter<
         'w,
@@ -115,13 +100,8 @@
 where
     Request: 'static + Send + Sync,
     Response: 'static + Send + Sync,
-<<<<<<< HEAD
     StreamFilters: StreamFilter,
-    ServiceFilter: ReadOnlyWorldQuery + 'static,
-=======
-    Streams: StreamFilter,
-    Filter: QueryFilter + 'static,
->>>>>>> 0cb8fd27
+    ServiceFilter: QueryFilter + 'static,
 {
     type Item = Service<Request, Response, StreamFilters::Pack>;
 
