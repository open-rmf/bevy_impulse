/*
 * Copyright (C) 2025 Open Source Robotics Foundation
 *
 * Licensed under the Apache License, Version 2.0 (the "License");
 * you may not use this file except in compliance with the License.
 * You may obtain a copy of the License at
 *
 *     http://www.apache.org/licenses/LICENSE-2.0
 *
 * Unless required by applicable law or agreed to in writing, software
 * distributed under the License is distributed on an "AS IS" BASIS,
 * WITHOUT WARRANTIES OR CONDITIONS OF ANY KIND, either express or implied.
 * See the License for the specific language governing permissions and
 * limitations under the License.
 *
*/

use std::{
    any::{type_name, Any},
    borrow::{Borrow, Cow},
    cell::RefCell,
    collections::HashMap,
    marker::PhantomData,
    sync::Arc,
};

use bevy_ecs::prelude::{Commands, Entity};

use anyhow::Error as Anyhow;

pub use crate::dyn_node::*;
use crate::{
    Accessor, AnyBuffer, AsAnyBuffer, BufferMap, BufferSettings, Builder, DisplayText,
    IncrementalScopeBuilder, IncrementalScopeRequest, IncrementalScopeRequestResult,
    IncrementalScopeResponse, IncrementalScopeResponseResult, Joined, JsonBuffer, JsonMessage,
    NamedStream, Node, StreamAvailability, StreamOf, StreamPack,
};

#[cfg(feature = "trace")]
use crate::Trace;

use schemars::{generate::SchemaSettings, json_schema, JsonSchema, Schema, SchemaGenerator};
use serde::{de::DeserializeOwned, ser::SerializeMap, Deserialize, Serialize};
use serde_json::json;

use super::{
    buffer_schema::BufferAccessRequest, fork_clone_schema::PerformForkClone,
    fork_result_schema::RegisterForkResult, register_json, supported::*,
    unzip_schema::PerformUnzip, BuilderId, DeserializeMessage, DiagramErrorCode, DynForkClone,
    DynForkResult, DynSplit, DynType, JsonRegistration, RegisterJson, RegisterSplit, Section,
    SectionMetadata, SectionMetadataProvider, SerializeMessage, SplitSchema, TransformError,
    TypeInfo,
};

#[derive(Serialize, JsonSchema)]
pub struct NodeRegistration {
    /// If the user does not specify a default display text, the node ID will
    /// be used here.
    pub(super) default_display_text: DisplayText,
    pub(super) request: TypeInfo,
    pub(super) response: TypeInfo,
    pub(super) streams: HashMap<Cow<'static, str>, TypeInfo>,
    pub(super) config_schema: Schema,
<<<<<<< HEAD
    pub(super) help_text: Option<String>,
=======

>>>>>>> fb5f3d3b
    /// Creates an instance of the registered node.
    #[serde(skip)]
    create_node_impl: CreateNodeFn,
}

impl NodeRegistration {
    pub(super) fn create_node(
        &self,
        builder: &mut Builder,
        config: JsonMessage,
    ) -> Result<DynNode, DiagramErrorCode> {
        let mut create_node_impl = self.create_node_impl.borrow_mut();
        let n = create_node_impl(builder, config)?;
        Ok(n)
    }
}

type CreateNodeFn =
    RefCell<Box<dyn FnMut(&mut Builder, JsonMessage) -> Result<DynNode, DiagramErrorCode> + Send>>;
type DeserializeFn = fn(&mut Builder) -> Result<DynForkResult, DiagramErrorCode>;
type SerializeFn = fn(&mut Builder) -> Result<DynForkResult, DiagramErrorCode>;
type ForkCloneFn = fn(&mut Builder) -> Result<DynForkClone, DiagramErrorCode>;
type ForkResultFn = fn(&mut Builder) -> Result<DynForkResult, DiagramErrorCode>;
type SplitFn = fn(&SplitSchema, &mut Builder) -> Result<DynSplit, DiagramErrorCode>;
type JoinFn = fn(&BufferMap, &mut Builder) -> Result<DynOutput, DiagramErrorCode>;
type BufferAccessFn = fn(&BufferMap, &mut Builder) -> Result<DynNode, DiagramErrorCode>;
type ListenFn = fn(&BufferMap, &mut Builder) -> Result<DynOutput, DiagramErrorCode>;
type CreateBufferFn = fn(BufferSettings, &mut Builder) -> AnyBuffer;
type CreateTriggerFn = fn(&mut Builder) -> DynNode;
type ToStringFn = fn(&mut Builder) -> DynNode;

#[cfg(feature = "trace")]
type EnableTraceSerializeFn = fn(&mut Trace);

struct BuildScope {
    set_request: fn(&mut IncrementalScopeBuilder, &mut Commands) -> IncrementalScopeRequestResult,
    set_response: fn(&mut IncrementalScopeBuilder, &mut Commands) -> IncrementalScopeResponseResult,
    spawn_basic_scope_stream: fn(Entity, Entity, &mut Commands) -> (DynInputSlot, DynOutput),
}

impl BuildScope {
    fn new<T: 'static + Send + Sync>() -> Self {
        Self {
            set_request: Self::impl_set_request::<T>,
            set_response: Self::impl_set_response::<T>,
            spawn_basic_scope_stream: Self::impl_spawn_basic_scope_stream::<T>,
        }
    }

    fn impl_set_request<T: 'static + Send + Sync>(
        incremental: &mut IncrementalScopeBuilder,
        commands: &mut Commands,
    ) -> IncrementalScopeRequestResult {
        incremental.set_request::<T>(commands)
    }

    fn impl_set_response<T: 'static + Send + Sync>(
        incremental: &mut IncrementalScopeBuilder,
        commands: &mut Commands,
    ) -> IncrementalScopeResponseResult {
        incremental.set_response::<T>(commands)
    }

    fn impl_spawn_basic_scope_stream<T: 'static + Send + Sync>(
        in_scope: Entity,
        out_scope: Entity,
        commands: &mut Commands,
    ) -> (DynInputSlot, DynOutput) {
        let (stream_in, stream_out) =
            NamedStream::<StreamOf<T>>::spawn_scope_stream(in_scope, out_scope, commands);

        (stream_in.into(), stream_out.into())
    }
}

#[must_use]
pub struct CommonOperations<'a, Deserialize, Serialize, Cloneable> {
    registry: &'a mut DiagramElementRegistry,
    _ignore: PhantomData<(Deserialize, Serialize, Cloneable)>,
}

impl<'a, DeserializeImpl, SerializeImpl, Cloneable>
    CommonOperations<'a, DeserializeImpl, SerializeImpl, Cloneable>
{
    /// Register a node builder with the specified common operations.
    ///
    /// This node builder always succeeds in building its node. If it is possible
    /// for your node builder to be unable to build its node, you should use
    /// [`Self::register_node_builder_fallible`] instead.
    ///
    /// # Arguments
    ///
    /// * `id` - Id of the builder, this must be unique.
    /// * `name` - Friendly name for the builder, this is only used for display purposes.
    /// * `f` - The node builder to register.
    pub fn register_node_builder<Config, Request, Response, Streams>(
        self,
        options: NodeBuilderOptions,
        mut f: impl FnMut(&mut Builder, Config) -> Node<Request, Response, Streams> + Send + 'static,
    ) -> NodeRegistrationBuilder<'a, Request, Response, Streams>
    where
        Config: JsonSchema + DeserializeOwned,
        Request: Send + Sync + 'static,
        Response: Send + Sync + 'static,
        Streams: StreamPack,
        DeserializeImpl: DeserializeMessage<Request>,
        DeserializeImpl: DeserializeMessage<Response>,
        SerializeImpl: SerializeMessage<Request>,
        SerializeImpl: SerializeMessage<Response>,
        Cloneable: PerformForkClone<Request>,
        Cloneable: PerformForkClone<Response>,
        JsonRegistration<SerializeImpl, DeserializeImpl>: RegisterJson<Request>,
        JsonRegistration<SerializeImpl, DeserializeImpl>: RegisterJson<Response>,
    {
        self.register_node_builder_fallible(options, move |builder, config| Ok(f(builder, config)))
    }

    /// Register a node builder with the specified common operations.
    ///
    /// This node builder is able to fail while building. If it returns an [`Err`]
    /// instead of a node, then the entire diagram building procedure will be
    /// cancelled and an error will be provided to the user.
    ///
    /// If your node builder will always succeed, you can consider using
    /// [`Self::register_node_builder`] instead.
    ///
    /// # Arguments
    ///
    /// * `id` - Id of the builder, this must be unique.
    /// * `name` - Friendly name for the builder, this is only used for display purposes.
    /// * `f` - The node builder to register.
    pub fn register_node_builder_fallible<Config, Request, Response, Streams>(
        mut self,
        options: NodeBuilderOptions,
        mut f: impl FnMut(&mut Builder, Config) -> Result<Node<Request, Response, Streams>, Anyhow>
            + Send
            + 'static,
    ) -> NodeRegistrationBuilder<'a, Request, Response, Streams>
    where
        Config: JsonSchema + DeserializeOwned,
        Request: Send + Sync + 'static,
        Response: Send + Sync + 'static,
        Streams: StreamPack,
        DeserializeImpl: DeserializeMessage<Request>,
        DeserializeImpl: DeserializeMessage<Response>,
        SerializeImpl: SerializeMessage<Request>,
        SerializeImpl: SerializeMessage<Response>,
        Cloneable: PerformForkClone<Request>,
        Cloneable: PerformForkClone<Response>,
        JsonRegistration<SerializeImpl, DeserializeImpl>: RegisterJson<Request>,
        JsonRegistration<SerializeImpl, DeserializeImpl>: RegisterJson<Response>,
    {
        self.impl_register_message::<Request>();
        self.impl_register_message::<Response>();

        let node_builder_name = Arc::clone(&options.id);
        let mut availability = StreamAvailability::default();
        Streams::set_stream_availability(&mut availability);
        let streams = availability.named_streams();

        let registration = NodeRegistration {
            default_display_text: options.default_display_text.unwrap_or(options.id.clone()),
            request: TypeInfo::of::<Request>(),
            response: TypeInfo::of::<Response>(),
            streams,
            config_schema: self
                .registry
                .messages
                .schema_generator
                .subschema_for::<Config>(),
            create_node_impl: RefCell::new(Box::new(move |builder, config| {
                let config =
                    serde_json::from_value(config).map_err(DiagramErrorCode::ConfigError)?;
                let node =
                    f(builder, config).map_err(|error| DiagramErrorCode::NodeBuildingError {
                        builder: Arc::clone(&node_builder_name),
                        error,
                    })?;

                Ok(node.into())
            })),
            help_text: options.help_text,
        };
        self.registry.nodes.insert(options.id.clone(), registration);

        NodeRegistrationBuilder::<Request, Response, Streams>::new(self.registry)
    }

    /// Register a message with the specified common operations.
    pub fn register_message<Message>(mut self) -> MessageRegistrationBuilder<'a, Message>
    where
        Message: Send + Sync + 'static,
        DeserializeImpl: DeserializeMessage<Message>,
        SerializeImpl: SerializeMessage<Message>,
        Cloneable: PerformForkClone<Message>,
        JsonRegistration<SerializeImpl, DeserializeImpl>: RegisterJson<Message>,
    {
        self.impl_register_message();
        MessageRegistrationBuilder::<Message>::new(&mut self.registry.messages)
    }

    fn impl_register_message<Message>(&mut self)
    where
        Message: Send + Sync + 'static,
        DeserializeImpl: DeserializeMessage<Message>,
        SerializeImpl: SerializeMessage<Message>,
        Cloneable: PerformForkClone<Message>,
        JsonRegistration<SerializeImpl, DeserializeImpl>: RegisterJson<Message>,
    {
        self.registry
            .messages
            .register_deserialize::<Message, DeserializeImpl>();
        self.registry
            .messages
            .register_serialize::<Message, SerializeImpl>();
        self.registry
            .messages
            .register_fork_clone::<Message, Cloneable>();

        register_json::<Message, SerializeImpl, DeserializeImpl>();
    }

    /// Opt out of deserializing the input and output messages of the node.
    ///
    /// If you want to enable deserializing for only the input or only the output
    /// then use [`DiagramElementRegistry::register_message`] on the message type
    /// directly.
    ///
    /// Note that [`JsonBuffer`] is only enabled for message types that enable
    /// both serializing AND deserializing.
    pub fn no_deserializing(self) -> CommonOperations<'a, NotSupported, SerializeImpl, Cloneable> {
        CommonOperations {
            registry: self.registry,
            _ignore: Default::default(),
        }
    }

    /// Opt out of serializing the input and output messages of the node.
    ///
    /// If you want to enable serialization for only the input or only the output
    /// then use [`DiagramElementRegistry::register_message`] on the message type
    /// directly.
    ///
    /// Note that [`JsonBuffer`] is only enabled for message types that enable
    /// both serializing AND deserializing.
    pub fn no_serializing(self) -> CommonOperations<'a, DeserializeImpl, NotSupported, Cloneable> {
        CommonOperations {
            registry: self.registry,
            _ignore: Default::default(),
        }
    }

    /// Opt out of cloning the input and output messages of the node.
    ///
    /// If you want to enable cloning for only the input or only the output
    /// then use [`DiagramElementRegistry::register_message`] on the message type
    /// directly.
    pub fn no_cloning(self) -> CommonOperations<'a, DeserializeImpl, SerializeImpl, NotSupported> {
        CommonOperations {
            registry: self.registry,
            _ignore: Default::default(),
        }
    }
}

pub struct MessageRegistrationBuilder<'a, Message> {
    data: &'a mut MessageRegistry,
    _ignore: PhantomData<Message>,
}

impl<'a, Message> MessageRegistrationBuilder<'a, Message>
where
    Message: Send + Sync + 'static + Any,
{
    pub fn new(registry: &'a mut MessageRegistry) -> Self {
        // Any message type can be joined into a Vec
        registry.register_join::<Vec<Message>>();

        Self {
            data: registry,
            _ignore: Default::default(),
        }
    }

    /// Mark the message as having a unzippable response. This is required in order for the node
    /// to be able to be connected to a "Unzip" operation.
    pub fn with_unzip(&mut self) -> &mut Self
    where
        Supported<(Message, Supported, Supported)>: PerformUnzip,
    {
        self.data.register_unzip::<Message, Supported, Supported>();
        self
    }

    /// Mark the message as having an unzippable response whose elements are not serializable.
    pub fn with_unzip_minimal(&mut self) -> &mut Self
    where
        Supported<(Message, NotSupported, NotSupported)>: PerformUnzip,
    {
        self.data
            .register_unzip::<Message, NotSupported, NotSupported>();
        self
    }

    /// Mark the message as having a [`Result<_, _>`] response. This is required in order for the node
    /// to be able to be connected to a "Fork Result" operation.
    pub fn with_fork_result(&mut self) -> &mut Self
    where
        Supported<(Message, Supported, Supported)>: RegisterForkResult,
    {
        self.data
            .register_fork_result::<Supported<(Message, Supported, Supported)>>();
        self
    }

    /// Same as `Self::with_fork_result` but it will not register serialization
    /// or cloning for the [`Ok`] or [`Err`] variants of the message.
    pub fn with_fork_result_minimal(&mut self) -> &mut Self
    where
        Supported<(Message, NotSupported, NotSupported)>: RegisterForkResult,
    {
        self.data
            .register_fork_result::<Supported<(Message, NotSupported, NotSupported)>>();
        self
    }

    /// Mark the message as having a splittable response. This is required in order
    /// for the node to be able to be connected to a "Split" operation.
    pub fn with_split(&mut self) -> &mut Self
    where
        Supported<(Message, Supported, Supported)>: RegisterSplit,
    {
        self.data.register_split::<Message, Supported, Supported>();
        self
    }

    /// Mark the message as having a splittable response but the items from the split
    /// are unserializable.
    pub fn with_split_minimal(&mut self) -> &mut Self
    where
        Supported<(Message, NotSupported, NotSupported)>: RegisterSplit,
    {
        self.data
            .register_split::<Message, NotSupported, NotSupported>();
        self
    }

    /// Mark the message as being joinable.
    pub fn with_join(&mut self) -> &mut Self
    where
        Message: Joined,
    {
        self.data.register_join::<Message>();
        self
    }

    /// Mark the message as being a buffer access.
    pub fn with_buffer_access(&mut self) -> &mut Self
    where
        Message: BufferAccessRequest,
    {
        self.data.register_buffer_access::<Message>();
        self
    }

    /// Mark the message as being listenable.
    pub fn with_listen(&mut self) -> &mut Self
    where
        Message: Accessor,
    {
        self.data.register_listen::<Message>();
        self
    }

    pub fn with_to_string(&mut self) -> &mut Self
    where
        Message: ToString,
    {
        self.data.register_to_string::<Message>();
        self
    }
}

pub struct NodeRegistrationBuilder<'a, Request, Response, Streams> {
    registry: &'a mut DiagramElementRegistry,
    _ignore: PhantomData<(Request, Response, Streams)>,
}

impl<'a, Request, Response, Streams> NodeRegistrationBuilder<'a, Request, Response, Streams>
where
    Request: Send + Sync + 'static + Any,
    Response: Send + Sync + 'static + Any,
{
    fn new(registry: &'a mut DiagramElementRegistry) -> Self {
        Self {
            registry,
            _ignore: Default::default(),
        }
    }

    /// If you opted out of any common operations in order to accommodate your
    /// response type, you can enable all common operations for your response
    /// type using this.
    pub fn with_common_request(&mut self) -> &mut Self
    where
        Request: DynType + DeserializeOwned + Serialize + Clone,
    {
        self.registry.register_message::<Request>();
        self
    }

    /// If you opted out of cloning, you can enable it specifically for the
    /// input message with this.
    pub fn with_clone_request(&mut self) -> &mut Self
    where
        Request: Clone,
    {
        self.registry
            .messages
            .register_fork_clone::<Request, Supported>();
        self
    }

    /// If you opted out of deserialization, you can enable it specifically for
    /// the input message with this.
    pub fn with_deserialize_request(&mut self) -> &mut Self
    where
        Request: DeserializeOwned + DynType,
    {
        self.registry
            .messages
            .register_deserialize::<Request, Supported>();
        self
    }

    /// If you opted out of any common operations in order to accommodate your
    /// request type, you can enable all common operations for your response
    /// type using this.
    pub fn with_common_response(&mut self) -> &mut Self
    where
        Response: DynType + DeserializeOwned + Serialize + Clone,
    {
        self.registry.register_message::<Response>();
        self
    }

    /// If you opted out of cloning, you can enable it specifically for the
    /// output message with this.
    pub fn with_clone_response(&mut self) -> &mut Self
    where
        Response: Clone,
    {
        self.registry
            .messages
            .register_fork_clone::<Response, Supported>();
        self
    }

    /// If you opted out of serialization, you can enable it specifically for
    /// the output message with this.
    pub fn with_serialize_response(&mut self) -> &mut Self
    where
        Response: Serialize + DynType,
    {
        self.registry
            .messages
            .register_serialize::<Response, Supported>();
        self
    }

    /// Mark the node as having a unzippable response. This is required in order for the node
    /// to be able to be connected to a "Unzip" operation.
    pub fn with_unzip(&mut self) -> &mut Self
    where
        Supported<(Response, Supported, Supported)>: PerformUnzip,
    {
        MessageRegistrationBuilder::new(&mut self.registry.messages).with_unzip();
        self
    }

    /// Mark the node as having an unzippable response whose elements are not serializable.
    pub fn with_unzip_unserializable(&mut self) -> &mut Self
    where
        Supported<(Response, NotSupported, NotSupported)>: PerformUnzip,
    {
        MessageRegistrationBuilder::new(&mut self.registry.messages).with_unzip_minimal();
        self
    }

    /// Mark the node as having a [`Result<_, _>`] response. This is required in order for the node
    /// to be able to be connected to a "Fork Result" operation.
    pub fn with_fork_result(&mut self) -> &mut Self
    where
        Supported<(Response, Supported, Supported)>: RegisterForkResult,
    {
        MessageRegistrationBuilder::new(&mut self.registry.messages).with_fork_result();
        self
    }

    /// Same as `Self::with_fork_result` but it will not register serialization
    /// or cloning for the [`Ok`] or [`Err`] variants of the message.
    pub fn with_fork_result_minimal(&mut self) -> &mut Self
    where
        Supported<(Response, NotSupported, NotSupported)>: RegisterForkResult,
    {
        MessageRegistrationBuilder::new(&mut self.registry.messages).with_fork_result_minimal();
        self
    }

    /// Mark the node as having a splittable response. This is required in order
    /// for the node to be able to be connected to a "Split" operation.
    pub fn with_split(&mut self) -> &mut Self
    where
        Supported<(Response, Supported, Supported)>: RegisterSplit,
    {
        MessageRegistrationBuilder::new(&mut self.registry.messages).with_split();
        self
    }

    /// Mark the node as having a splittable response but the items from the split
    /// are unserializable.
    pub fn with_split_unserializable(&mut self) -> &mut Self
    where
        Supported<(Response, NotSupported, NotSupported)>: RegisterSplit,
    {
        MessageRegistrationBuilder::new(&mut self.registry.messages).with_split_minimal();
        self
    }

    /// Mark the node as having a joinable request.
    pub fn with_join(&mut self) -> &mut Self
    where
        Request: Joined,
    {
        self.registry.messages.register_join::<Request>();
        self
    }

    /// Mark the node as having a buffer access request.
    pub fn with_buffer_access(&mut self) -> &mut Self
    where
        Request: BufferAccessRequest,
    {
        self.registry.messages.register_buffer_access::<Request>();
        self
    }

    /// Mark the node as having a listen request.
    pub fn with_listen(&mut self) -> &mut Self
    where
        Request: Accessor,
    {
        self.registry.messages.register_listen::<Request>();
        self
    }

    pub fn with_request_to_string(&mut self) -> &mut Self
    where
        Request: ToString,
    {
        self.registry.messages.register_to_string::<Request>();
        self
    }

    pub fn with_response_to_string(&mut self) -> &mut Self
    where
        Response: ToString,
    {
        self.registry.messages.register_to_string::<Response>();
        self
    }
}

pub trait IntoNodeRegistration {
    fn into_node_registration(
        self,
        id: BuilderId,
        name: String,
        schema_generator: &mut SchemaGenerator,
    ) -> NodeRegistration;
}

type CreateSectionFn = dyn FnMut(&mut Builder, serde_json::Value) -> Box<dyn Section> + Send;

#[derive(Serialize, JsonSchema)]
pub struct SectionRegistration {
    pub(super) default_display_text: DisplayText,
    pub(super) metadata: SectionMetadata,
    pub(super) config_schema: Schema,
    pub(super) help_text: Option<String>,

    #[serde(skip)]
    create_section_impl: RefCell<Box<CreateSectionFn>>,
}

impl SectionRegistration {
    pub(super) fn create_section(
        &self,
        builder: &mut Builder,
        config: serde_json::Value,
    ) -> Result<Box<dyn Section>, DiagramErrorCode> {
        let mut create_section_impl = self.create_section_impl.borrow_mut();
        let section = create_section_impl(builder, config);
        Ok(section)
    }
}

pub trait IntoSectionRegistration<SectionT, Config>
where
    SectionT: Section,
{
    fn into_section_registration(
        self,
        options: &SectionBuilderOptions,
        schema_generator: &mut SchemaGenerator,
    ) -> SectionRegistration;
}

impl<F, SectionT, Config> IntoSectionRegistration<SectionT, Config> for F
where
    F: FnMut(&mut Builder, Config) -> SectionT + Send + 'static,
    SectionT: Section + SectionMetadataProvider + 'static,
    Config: DeserializeOwned + JsonSchema,
{
    fn into_section_registration(
        mut self,
        options: &SectionBuilderOptions,
        schema_generator: &mut SchemaGenerator,
    ) -> SectionRegistration {
        SectionRegistration {
            default_display_text: options
                .default_display_text
                .as_ref()
                .unwrap_or(&options.id)
                .clone(),
            metadata: SectionT::metadata().clone(),
            config_schema: schema_generator.subschema_for::<()>(),
            create_section_impl: RefCell::new(Box::new(move |builder, config| {
                let section = self(builder, serde_json::from_value::<Config>(config).unwrap());
                Box::new(section)
            })),
            help_text: options.help_text.clone(),
        }
    }
}

#[derive(Serialize, JsonSchema)]
pub struct DiagramElementRegistry {
    pub(super) nodes: HashMap<BuilderId, NodeRegistration>,
    pub(super) sections: HashMap<BuilderId, SectionRegistration>,
    pub(super) trace_supported: bool,

    #[serde(flatten)]
    pub(super) messages: MessageRegistry,
}

pub(super) struct MessageOperation {
    pub(super) deserialize_impl: Option<DeserializeFn>,
    pub(super) serialize_impl: Option<SerializeFn>,
    pub(super) fork_clone_impl: Option<ForkCloneFn>,
    pub(super) unzip_impl: Option<Box<dyn PerformUnzip + Send>>,
    pub(super) fork_result_impl: Option<ForkResultFn>,
    pub(super) split_impl: Option<SplitFn>,
    pub(super) join_impl: Option<JoinFn>,
    pub(super) buffer_access_impl: Option<BufferAccessFn>,
    pub(super) listen_impl: Option<ListenFn>,
    pub(super) to_string_impl: Option<ToStringFn>,
    pub(super) create_buffer_impl: CreateBufferFn,
    pub(super) create_trigger_impl: CreateTriggerFn,
    build_scope: BuildScope,

    #[cfg(feature = "trace")]
    pub(super) enable_trace_serialization: Option<EnableTraceSerializeFn>,
}

impl MessageOperation {
    fn new<T>() -> Self
    where
        T: Send + Sync + 'static + Any,
    {
        Self {
            deserialize_impl: None,
            serialize_impl: None,
            fork_clone_impl: None,
            unzip_impl: None,
            fork_result_impl: None,
            split_impl: None,
            join_impl: None,
            buffer_access_impl: None,
            listen_impl: None,
            to_string_impl: None,
            create_buffer_impl: |settings, builder| {
                builder.create_buffer::<T>(settings).as_any_buffer()
            },
            create_trigger_impl: |builder| builder.create_map_block(|_: T| ()).into(),
            build_scope: BuildScope::new::<T>(),

            #[cfg(feature = "trace")]
            enable_trace_serialization: None,
        }
    }
}

/// Represents an empty js object.
///
/// ```json
/// { "type": "object" }
/// ```
struct JsEmptyObject;

impl Serialize for JsEmptyObject {
    fn serialize<S>(&self, serializer: S) -> Result<S::Ok, S::Error>
    where
        S: serde::Serializer,
    {
        serializer.serialize_map(Some(0))?.end()
    }
}

impl<'de> Deserialize<'de> for JsEmptyObject {
    fn deserialize<D>(deserializer: D) -> Result<Self, D::Error>
    where
        D: serde::Deserializer<'de>,
    {
        deserializer.deserialize_map(serde::de::IgnoredAny)?;
        Ok(JsEmptyObject {})
    }
}

impl JsonSchema for JsEmptyObject {
    fn schema_name() -> Cow<'static, str> {
        "object".into()
    }

    fn json_schema(_generator: &mut SchemaGenerator) -> Schema {
        json_schema!({ "type": "object" })
    }

    fn inline_schema() -> bool {
        true
    }
}

impl Serialize for MessageOperation {
    fn serialize<S>(&self, serializer: S) -> Result<S::Ok, S::Error>
    where
        S: serde::Serializer,
    {
        let mut s = serializer.serialize_map(None)?;
        let empty_object = JsEmptyObject {};
        if self.deserialize_impl.is_some() {
            s.serialize_entry("deserialize", &empty_object)?;
        }
        if self.serialize_impl.is_some() {
            s.serialize_entry("serialize", &empty_object)?;
        }
        if self.fork_clone_impl.is_some() {
            s.serialize_entry("fork_clone", &empty_object)?;
        }
        if let Some(unzip_impl) = &self.unzip_impl {
            s.serialize_entry("unzip", &json!({"output_types": unzip_impl.output_types()}))?;
        }
        if self.fork_result_impl.is_some() {
            s.serialize_entry("fork_result", &empty_object)?;
        }
        if self.split_impl.is_some() {
            s.serialize_entry("split", &empty_object)?;
        }
        if self.join_impl.is_some() {
            s.serialize_entry("join", &empty_object)?;
        }
        s.end()
    }
}

#[derive(JsonSchema)]
#[allow(unused)] // only used to generate schema
struct MessageOperationSchema {
    deserialize: Option<JsEmptyObject>,
    serialize: Option<JsEmptyObject>,
    fork_clone: Option<JsEmptyObject>,
    unzip: Option<Vec<TypeInfo>>,
    fork_result: Option<JsEmptyObject>,
    split: Option<JsEmptyObject>,
    join: Option<JsEmptyObject>,
}

impl JsonSchema for MessageOperation {
    fn schema_name() -> Cow<'static, str> {
        "MessageOperation".into()
    }

    fn json_schema(generator: &mut SchemaGenerator) -> Schema {
        <MessageOperationSchema as JsonSchema>::json_schema(generator)
    }
}

#[derive(Serialize, JsonSchema)]
pub struct MessageRegistration {
    pub(super) type_name: &'static str,
    pub(super) schema: Option<Schema>,
    pub(super) operations: MessageOperation,
}

impl MessageRegistration {
    pub(super) fn new<T>() -> Self
    where
        T: Send + Sync + 'static + Any,
    {
        Self {
            type_name: type_name::<T>(),
            schema: None,
            operations: MessageOperation::new::<T>(),
        }
    }
}

#[derive(Serialize, JsonSchema)]
pub struct MessageRegistry {
    #[serde(serialize_with = "MessageRegistry::serialize_messages")]
    pub messages: HashMap<TypeInfo, MessageRegistration>,

    #[serde(rename = "schemas", with = "MessageRegistrySerializeSchemas")]
    pub schema_generator: SchemaGenerator,
}

impl MessageRegistry {
    fn new() -> Self {
        let mut settings = SchemaSettings::default();
        settings.definitions_path = "#/schemas/".into();

        Self {
            schema_generator: SchemaGenerator::new(settings),
            messages: HashMap::from([(
                TypeInfo::of::<serde_json::Value>(),
                MessageRegistration::new::<serde_json::Value>(),
            )]),
        }
    }

    fn get<T>(&self) -> Option<&MessageRegistration>
    where
        T: Any,
    {
        self.messages.get(&TypeInfo::of::<T>())
    }

    pub fn deserialize(
        &self,
        target_type: &TypeInfo,
        builder: &mut Builder,
    ) -> Result<DynForkResult, DiagramErrorCode> {
        self.try_deserialize(target_type, builder)?
            .ok_or_else(|| DiagramErrorCode::NotDeserializable(*target_type))
    }

    pub fn try_deserialize(
        &self,
        target_type: &TypeInfo,
        builder: &mut Builder,
    ) -> Result<Option<DynForkResult>, DiagramErrorCode> {
        self.messages
            .get(target_type)
            .and_then(|reg| reg.operations.deserialize_impl.as_ref())
            .map(|deserialize| deserialize(builder))
            .transpose()
    }

    /// Register a deserialize function if not already registered, returns true if the new
    /// function is registered.
    pub(super) fn register_deserialize<T, Deserializer>(&mut self)
    where
        T: Send + Sync + 'static + Any,
        Deserializer: DeserializeMessage<T>,
    {
        Deserializer::register_deserialize(&mut self.messages, &mut self.schema_generator);
    }

    pub fn serialize(
        &self,
        incoming_type: &TypeInfo,
        builder: &mut Builder,
    ) -> Result<DynForkResult, DiagramErrorCode> {
        self.try_serialize(incoming_type, builder)?
            .ok_or_else(|| DiagramErrorCode::NotSerializable(*incoming_type))
    }

    pub fn try_serialize(
        &self,
        incoming_type: &TypeInfo,
        builder: &mut Builder,
    ) -> Result<Option<DynForkResult>, DiagramErrorCode> {
        self.messages
            .get(incoming_type)
            .and_then(|reg| reg.operations.serialize_impl.as_ref())
            .map(|serialize| serialize(builder))
            .transpose()
    }

    pub fn try_to_string(
        &self,
        incoming_type: &TypeInfo,
        builder: &mut Builder,
    ) -> Result<Option<DynNode>, DiagramErrorCode> {
        let ops = &self
            .messages
            .get(incoming_type)
            .ok_or_else(|| DiagramErrorCode::UnregisteredType(*incoming_type))?
            .operations;

        Ok(ops.to_string_impl.map(|f| f(builder)))
    }

    /// Register a serialize function if not already registered, returns true if the new
    /// function is registered.
    pub(super) fn register_serialize<T, Serializer>(&mut self)
    where
        T: Send + Sync + 'static + Any,
        Serializer: SerializeMessage<T>,
    {
        Serializer::register_serialize(&mut self.messages, &mut self.schema_generator)
    }

    pub fn fork_clone(
        &self,
        message_info: &TypeInfo,
        builder: &mut Builder,
    ) -> Result<DynForkClone, DiagramErrorCode> {
        self.messages
            .get(message_info)
            .and_then(|reg| reg.operations.fork_clone_impl.as_ref())
            .ok_or(DiagramErrorCode::NotCloneable(*message_info))
            .and_then(|f| f(builder))
    }

    /// Register a fork_clone function if not already registered, returns true if the new
    /// function is registered.
    pub(super) fn register_fork_clone<T, F>(&mut self) -> bool
    where
        T: Send + Sync + 'static + Any,
        F: PerformForkClone<T>,
    {
        let ops = &mut self
            .messages
            .entry(TypeInfo::of::<T>())
            .or_insert(MessageRegistration::new::<T>())
            .operations;
        if !F::CLONEABLE || ops.fork_clone_impl.is_some() {
            return false;
        }

        ops.fork_clone_impl = Some(|builder| F::perform_fork_clone(builder));

        true
    }

    pub fn unzip<'a>(
        &'a self,
        message_info: &TypeInfo,
    ) -> Result<&'a dyn PerformUnzip, DiagramErrorCode> {
        self.messages
            .get(message_info)
            .and_then(|reg| reg.operations.unzip_impl.as_ref())
            .map(|unzip| -> &'a dyn PerformUnzip { unzip.as_ref() })
            .ok_or(DiagramErrorCode::NotUnzippable(*message_info))
    }

    /// Register a unzip function if not already registered, returns true if the new
    /// function is registered.
    pub(super) fn register_unzip<T, Serializer, Cloneable>(&mut self) -> bool
    where
        T: Send + Sync + 'static + Any,
        Serializer: 'static,
        Cloneable: 'static,
        Supported<(T, Serializer, Cloneable)>: PerformUnzip,
    {
        let unzip_impl = Supported::<(T, Serializer, Cloneable)>::new();
        unzip_impl.on_register(self);

        let ops = &mut self
            .messages
            .entry(TypeInfo::of::<T>())
            .or_insert(MessageRegistration::new::<T>())
            .operations;
        if ops.unzip_impl.is_some() {
            return false;
        }
        ops.unzip_impl = Some(Box::new(unzip_impl));

        true
    }

    pub fn fork_result(
        &self,
        message_info: &TypeInfo,
        builder: &mut Builder,
    ) -> Result<DynForkResult, DiagramErrorCode> {
        self.messages
            .get(message_info)
            .and_then(|reg| reg.operations.fork_result_impl.as_ref())
            .ok_or(DiagramErrorCode::CannotForkResult(*message_info))
            .and_then(|f| f(builder))
    }

    /// Register a fork_result function if not already registered, returns true if the new
    /// function is registered.
    pub(super) fn register_fork_result<R>(&mut self) -> bool
    where
        R: RegisterForkResult,
    {
        R::on_register(self)
    }

    pub fn split(
        &self,
        message_info: &TypeInfo,
        split_op: &SplitSchema,
        builder: &mut Builder,
    ) -> Result<DynSplit, DiagramErrorCode> {
        self.messages
            .get(message_info)
            .and_then(|reg| reg.operations.split_impl.as_ref())
            .ok_or(DiagramErrorCode::NotSplittable(*message_info))
            .and_then(|f| f(split_op, builder))
    }

    /// Register a split function if not already registered.
    pub(super) fn register_split<T, S, C>(&mut self)
    where
        T: Send + Sync + 'static + Any,
        Supported<(T, S, C)>: RegisterSplit,
    {
        Supported::<(T, S, C)>::on_register(self);
    }

    pub fn create_buffer(
        &self,
        message_info: &TypeInfo,
        settings: BufferSettings,
        builder: &mut Builder,
    ) -> Result<AnyBuffer, DiagramErrorCode> {
        let f = self
            .messages
            .get(message_info)
            .ok_or_else(|| DiagramErrorCode::UnregisteredType(*message_info))?
            .operations
            .create_buffer_impl;

        Ok(f(settings, builder))
    }

    pub(crate) fn set_scope_request(
        &self,
        message_info: &TypeInfo,
        incremental: &mut IncrementalScopeBuilder,
        commands: &mut Commands,
    ) -> Result<IncrementalScopeRequest, DiagramErrorCode> {
        let f = self
            .messages
            .get(message_info)
            .ok_or_else(|| DiagramErrorCode::UnregisteredType(*message_info))?
            .operations
            .build_scope
            .set_request;

        f(incremental, commands).map_err(Into::into)
    }

    pub(crate) fn set_scope_response(
        &self,
        message_info: &TypeInfo,
        incremental: &mut IncrementalScopeBuilder,
        commands: &mut Commands,
    ) -> Result<IncrementalScopeResponse, DiagramErrorCode> {
        let f = self
            .messages
            .get(message_info)
            .ok_or_else(|| DiagramErrorCode::UnregisteredType(*message_info))?
            .operations
            .build_scope
            .set_response;

        f(incremental, commands).map_err(Into::into)
    }

    pub(crate) fn spawn_basic_scope_stream(
        &self,
        message_info: &TypeInfo,
        in_scope: Entity,
        out_scope: Entity,
        commands: &mut Commands,
    ) -> Result<(DynInputSlot, DynOutput), DiagramErrorCode> {
        let f = self
            .messages
            .get(message_info)
            .ok_or_else(|| DiagramErrorCode::UnregisteredType(*message_info))?
            .operations
            .build_scope
            .spawn_basic_scope_stream;

        Ok(f(in_scope, out_scope, commands))
    }

    pub fn trigger(
        &self,
        message_info: &TypeInfo,
        builder: &mut Builder,
    ) -> Result<DynNode, DiagramErrorCode> {
        self.messages
            .get(message_info)
            .map(|reg| (reg.operations.create_trigger_impl)(builder))
            .ok_or_else(|| DiagramErrorCode::UnregisteredType(*message_info))
    }

    pub fn join(
        &self,
        joinable: &TypeInfo,
        buffers: &BufferMap,
        builder: &mut Builder,
    ) -> Result<DynOutput, DiagramErrorCode> {
        self.messages
            .get(joinable)
            .and_then(|reg| reg.operations.join_impl.as_ref())
            .ok_or_else(|| DiagramErrorCode::NotJoinable(*joinable))
            .and_then(|f| f(buffers, builder))
    }

    /// Register a join function if not already registered, returns true if the new
    /// function is registered.
    pub(super) fn register_join<T>(&mut self) -> bool
    where
        T: Send + Sync + 'static + Any + Joined,
    {
        let ops = &mut self
            .messages
            .entry(TypeInfo::of::<T>())
            .or_insert(MessageRegistration::new::<T>())
            .operations;
        if ops.join_impl.is_some() {
            return false;
        }

        ops.join_impl =
            Some(|buffers, builder| Ok(builder.try_join::<T>(buffers)?.output().into()));

        true
    }

    pub fn with_buffer_access(
        &self,
        target_type: &TypeInfo,
        buffers: &BufferMap,
        builder: &mut Builder,
    ) -> Result<DynNode, DiagramErrorCode> {
        self.messages
            .get(target_type)
            .and_then(|reg| reg.operations.buffer_access_impl.as_ref())
            .ok_or(DiagramErrorCode::CannotBufferAccess)
            .and_then(|f| f(buffers, builder))
    }

    pub(super) fn register_buffer_access<T>(&mut self) -> bool
    where
        T: Send + Sync + 'static + BufferAccessRequest,
    {
        let ops = &mut self
            .messages
            .entry(TypeInfo::of::<T>())
            .or_insert(MessageRegistration::new::<T>())
            .operations;
        if ops.buffer_access_impl.is_some() {
            return false;
        }

        ops.buffer_access_impl = Some(|buffers, builder| {
            let buffer_access =
                builder.try_create_buffer_access::<T::Message, T::BufferKeys>(buffers)?;
            Ok(buffer_access.into())
        });

        true
    }

    pub fn listen(
        &self,
        target_type: &TypeInfo,
        buffers: &BufferMap,
        builder: &mut Builder,
    ) -> Result<DynOutput, DiagramErrorCode> {
        self.messages
            .get(target_type)
            .and_then(|reg| reg.operations.listen_impl.as_ref())
            .ok_or_else(|| DiagramErrorCode::CannotListen(*target_type))
            .and_then(|f| f(buffers, builder))
    }

    pub(super) fn register_listen<T>(&mut self) -> bool
    where
        T: Send + Sync + 'static + Any + Accessor,
    {
        let ops = &mut self
            .messages
            .entry(TypeInfo::of::<T>())
            .or_insert(MessageRegistration::new::<T>())
            .operations;
        if ops.listen_impl.is_some() {
            return false;
        }

        ops.listen_impl =
            Some(|buffers, builder| Ok(builder.try_listen::<T>(buffers)?.output().into()));

        true
    }

    pub(super) fn register_to_string<T>(&mut self)
    where
        T: 'static + Send + Sync + ToString,
    {
        let ops = &mut self
            .messages
            .entry(TypeInfo::of::<T>())
            .or_insert(MessageRegistration::new::<T>())
            .operations;

        ops.to_string_impl =
            Some(|builder| builder.create_map_block(|msg: T| msg.to_string()).into());
    }

    fn serialize_messages<S>(
        v: &HashMap<TypeInfo, MessageRegistration>,
        serializer: S,
    ) -> Result<S::Ok, S::Error>
    where
        S: serde::Serializer,
    {
        let mut s = serializer.serialize_map(Some(v.len()))?;
        for (type_id, reg) in v {
            // hide builtin registrations
            if type_id == &TypeInfo::of::<serde_json::Value>() {
                continue;
            }

            // should we use short name? It makes the serialized json more readable at the cost
            // of greatly increased chance of key conflicts.
            // let short_name = {
            //     if let Some(start) = reg.type_name.rfind(":") {
            //         &reg.type_name[start + 1..]
            //     } else {
            //         reg.type_name
            //     }
            // };
            s.serialize_entry(reg.type_name, reg)?;
        }
        s.end()
    }
}

#[derive(JsonSchema)]
#[schemars(rename = "MessageRegistry", inline)]
struct MessageRegistrySerializeSchemas {
    #[allow(unused)] // This is only used to generate schema
    #[schemars(flatten)]
    schemas: serde_json::Map<String, serde_json::Value>,
}

impl MessageRegistrySerializeSchemas {
    fn serialize<S>(v: &SchemaGenerator, serializer: S) -> Result<S::Ok, S::Error>
    where
        S: serde::Serializer,
    {
        v.definitions().serialize(serializer)
    }
}

impl Default for DiagramElementRegistry {
    fn default() -> Self {
        // Ensure buffer downcasting is automatically registered for all basic
        // serializable types.
        JsonBuffer::register_for::<()>();

        let mut registry = DiagramElementRegistry {
            nodes: Default::default(),
            sections: Default::default(),
            messages: MessageRegistry::new(),
            trace_supported: crate::trace_supported(),
        };

        registry.register_builtin_messages();
        registry
    }
}

impl DiagramElementRegistry {
    pub fn new() -> Self {
        Self::default()
    }

    /// Create a new registry that does not automatically register any of the
    /// builtin types. Only advanced users who know what they are doing should
    /// use this.
    pub fn blank() -> Self {
        JsonBuffer::register_for::<()>();
        DiagramElementRegistry {
            nodes: Default::default(),
            sections: Default::default(),
            messages: MessageRegistry::new(),
            trace_supported: crate::trace_supported(),
        }
    }

    /// Register a node builder with all the common operations (deserialize the
    /// request, serialize the response, and clone the response) enabled.
    ///
    /// You will receive a [`NodeRegistrationBuilder`] which you can then use to
    /// enable more operations around your node, such as fork result, split,
    /// or unzip. The data types of your node need to be suitable for those
    /// operations or else the compiler will not allow you to enable them.
    ///
    /// Node builders registered with this cannot fail to build their node when
    /// asked to. If your builder might be able to fail, use
    /// [`Self::register_node_builder_fallible`] instead.
    ///
    /// ```
    /// use bevy_impulse::{NodeBuilderOptions, DiagramElementRegistry};
    ///
    /// let mut registry = DiagramElementRegistry::new();
    /// registry.register_node_builder(
    ///     NodeBuilderOptions::new("echo".to_string()),
    ///     |builder, _config: ()| builder.create_map_block(|msg: String| msg)
    /// );
    /// ```
    ///
    /// # Arguments
    ///
    /// * `id` - Id of the builder, this must be unique.
    /// * `name` - Friendly name for the builder, this is only used for display purposes.
    /// * `f` - The node builder to register.
    pub fn register_node_builder<Config, Request, Response, Streams: StreamPack>(
        &mut self,
        options: NodeBuilderOptions,
        builder: impl FnMut(&mut Builder, Config) -> Node<Request, Response, Streams> + Send + 'static,
    ) -> NodeRegistrationBuilder<Request, Response, Streams>
    where
        Config: JsonSchema + DeserializeOwned,
        Request: Send + Sync + 'static + DynType + Serialize + DeserializeOwned + Clone,
        Response: Send + Sync + 'static + DynType + Serialize + DeserializeOwned + Clone,
    {
        self.opt_out().register_node_builder(options, builder)
    }

    /// Equivalent to [`Self::register_node_builder`] except the builder is allowed
    /// to fail building the node by returning [`Err`]. When [`Err`] is returned,
    /// building of the entire diagram will be cancelled and the user will receive
    /// an error
    pub fn register_node_builder_fallible<Config, Request, Response, Streams: StreamPack>(
        &mut self,
        options: NodeBuilderOptions,
        builder: impl FnMut(&mut Builder, Config) -> Result<Node<Request, Response, Streams>, Anyhow>
            + Send
            + 'static,
    ) -> NodeRegistrationBuilder<Request, Response, Streams>
    where
        Config: JsonSchema + DeserializeOwned,
        Request: Send + Sync + 'static + DynType + Serialize + DeserializeOwned + Clone,
        Response: Send + Sync + 'static + DynType + Serialize + DeserializeOwned + Clone,
    {
        self.opt_out()
            .register_node_builder_fallible(options, builder)
    }

    /// Register a single message for general use between nodes. This will
    /// include all common operations for the message (deserialize, serialize,
    /// and clone).
    ///
    /// You will receive a [`MessageRegistrationBuilder`] which you can then use
    /// to enable more operations for the message, such as forking, splitting,
    /// unzipping, and joining. The message type needs to be suitable for each
    /// operation that you register for it or else the compiler will not allow
    /// you to enable them.
    ///
    /// Use [`Self::opt_out`] to opt out of specified common operations before
    /// beginning to register the message. This allows you to register message
    /// types that do not support one or more of the common operations.
    pub fn register_message<Message>(&mut self) -> MessageRegistrationBuilder<Message>
    where
        Message: Send + Sync + 'static + DynType + DeserializeOwned + Serialize + Clone,
    {
        self.opt_out().register_message()
    }

    /// Register a section builder with the specified common operations.
    ///
    /// # Arguments
    ///
    /// * `id` - Id of the builder, this must be unique.
    /// * `name` - Friendly name for the builder, this is only used for display purposes.
    /// * `f` - The section builder to register.
    pub fn register_section_builder<SectionBuilder, SectionT, Config>(
        &mut self,
        options: SectionBuilderOptions,
        section_builder: SectionBuilder,
    ) where
        SectionBuilder: IntoSectionRegistration<SectionT, Config>,
        SectionT: Section,
    {
        let reg = section_builder
            .into_section_registration(&options, &mut self.messages.schema_generator);
        self.sections.insert(options.id, reg);
        SectionT::on_register(self);
    }

    /// In some cases the common operations of deserialization, serialization,
    /// and cloning cannot be performed for the input or output message of a node.
    /// When that happens you can still register your node builder by calling
    /// this function and explicitly disabling the common operations that your
    /// node cannot support.
    ///
    /// In order for a message type to support all the common operations, it
    /// must implement [`schemars::JsonSchema`], [`serde::de::DeserializeOwned`],
    /// [`serde::Serialize`], and [`Clone`].
    ///
    /// ```
    /// use schemars::JsonSchema;
    /// use serde::{Deserialize, Serialize};
    ///
    /// #[derive(JsonSchema, Serialize, Deserialize, Clone)]
    /// struct MyCommonMessage {}
    /// ```
    ///
    /// If your node has an input or output message that is missing one of these
    /// traits, you can still register it by opting out of the relevant common
    /// operation(s):
    ///
    /// ```
    /// use bevy_impulse::{NodeBuilderOptions, DiagramElementRegistry};
    ///
    /// struct NonSerializable {
    ///     data: String
    /// }
    ///
    /// let mut registry = DiagramElementRegistry::new();
    /// registry
    ///     .opt_out()
    ///     .no_deserializing()
    ///     .no_serializing()
    ///     .no_cloning()
    ///     .register_node_builder(
    ///         NodeBuilderOptions::new("echo"),
    ///         |builder, _config: ()| {
    ///             builder.create_map_block(|msg: NonSerializable| msg)
    ///         }
    ///     );
    /// ```
    ///
    /// Note that nodes registered without deserialization cannot be connected
    /// to the workflow start, and nodes registered without serialization cannot
    /// be connected to the workflow termination.
    pub fn opt_out(&mut self) -> CommonOperations<Supported, Supported, Supported> {
        CommonOperations {
            registry: self,
            _ignore: Default::default(),
        }
    }

    pub fn get_node_registration<Q>(&self, id: &Q) -> Result<&NodeRegistration, DiagramErrorCode>
    where
        Q: Borrow<str> + ?Sized,
    {
        let k = id.borrow();
        self.nodes
            .get(k)
            .ok_or(DiagramErrorCode::BuilderNotFound(k.to_string().into()))
    }

    pub fn get_section_registration<Q>(
        &self,
        id: &Q,
    ) -> Result<&SectionRegistration, DiagramErrorCode>
    where
        Q: Borrow<str> + ?Sized,
    {
        self.sections
            .get(id.borrow())
            .ok_or_else(|| DiagramErrorCode::BuilderNotFound(id.borrow().to_string().into()))
    }

    pub fn get_message_registration<T>(&self) -> Option<&MessageRegistration>
    where
        T: Any,
    {
        self.messages.get::<T>()
    }

    /// Register useful messages that are known to the bevy impulse library.
    /// This will be run automatically when you create using [`Self::default()`]
    /// or [`Self::new()`].
    pub fn register_builtin_messages(&mut self) {
        self.register_message::<JsonMessage>()
            .with_join()
            .with_split();

        self.opt_out()
            .no_serializing()
            .no_deserializing()
            .no_cloning()
            .register_message::<TransformError>()
            .with_to_string();

        self.register_message::<String>();
        self.register_message::<u8>();
        self.register_message::<u16>();
        self.register_message::<u32>();
        self.register_message::<u64>();
        self.register_message::<usize>();
        self.register_message::<i8>();
        self.register_message::<i16>();
        self.register_message::<i32>();
        self.register_message::<i64>();
        self.register_message::<isize>();
        self.register_message::<f32>();
        self.register_message::<f64>();
        self.register_message::<bool>();
        self.register_message::<char>();
        self.register_message::<()>();
    }
}

#[non_exhaustive]
pub struct NodeBuilderOptions {
    /// The unique identifier for this node builder. Diagrams will use this ID
    /// to refer to this node builder.
    pub id: BuilderId,
    /// If this is not specified, the id field will be used as the default
    /// display text.
    pub default_display_text: Option<BuilderId>,
    /// Optional text to describe the builder.
    pub help_text: Option<String>,
}

impl NodeBuilderOptions {
    pub fn new(id: impl Into<BuilderId>) -> Self {
        Self {
            id: id.into(),
            default_display_text: None,
            help_text: None,
        }
    }

    pub fn with_default_display_text(mut self, text: impl Into<DisplayText>) -> Self {
        self.default_display_text = Some(text.into());
        self
    }

    pub fn with_help_text(mut self, text: impl Into<String>) -> Self {
        self.help_text = Some(text.into());
        self
    }
}

#[non_exhaustive]
pub struct SectionBuilderOptions {
    /// The unique identifier for this section builder. Diagrams will use this
    /// ID to refer to this section builder.
    pub id: BuilderId,
    /// If this is not specified, the id field will be used as the default
    /// display text.
    pub default_display_text: Option<BuilderId>,
    /// Optional text to describe the builder.
    pub help_text: Option<String>,
}

impl SectionBuilderOptions {
    pub fn new(id: impl Into<BuilderId>) -> Self {
        Self {
            id: id.into(),
            default_display_text: None,
            help_text: None,
        }
    }

    pub fn with_default_display_text(mut self, text: impl Into<DisplayText>) -> Self {
        self.default_display_text = Some(text.into());
        self
    }

    pub fn with_help_text(mut self, text: impl Into<String>) -> Self {
        self.help_text = Some(text.into());
        self
    }
}

#[cfg(test)]
mod tests {
    use schemars::JsonSchema;
    use serde::Deserialize;

    use super::*;
    use crate::*;

    fn multiply3(i: i64) -> i64 {
        i * 3
    }

    #[derive(StreamPack)]
    struct TestStreamRegistration {
        foo_stream: i64,
        bar_stream: f64,
        baz_stream: String,
    }

    /// Some extra impl only used in tests (for now).
    /// If these impls are needed outside tests, then move them to the main impl.
    impl MessageOperation {
        fn deserializable(&self) -> bool {
            self.deserialize_impl.is_some()
        }

        fn serializable(&self) -> bool {
            self.serialize_impl.is_some()
        }

        fn cloneable(&self) -> bool {
            self.fork_clone_impl.is_some()
        }

        fn unzippable(&self) -> bool {
            self.unzip_impl.is_some()
        }

        fn can_fork_result(&self) -> bool {
            self.fork_result_impl.is_some()
        }

        fn splittable(&self) -> bool {
            self.split_impl.is_some()
        }

        fn joinable(&self) -> bool {
            self.join_impl.is_some()
        }
    }

    #[test]
    fn test_register_node_builder() {
        let mut registry = DiagramElementRegistry::new();
        registry.opt_out().register_node_builder(
            NodeBuilderOptions::new("multiply3").with_default_display_text("Test Name"),
            |builder, _config: ()| builder.create_map_block(multiply3),
        );
        let req_ops = &registry.messages.get::<i64>().unwrap().operations;
        let resp_ops = &registry.messages.get::<i64>().unwrap().operations;
        assert!(req_ops.deserializable());
        assert!(resp_ops.serializable());
        assert!(resp_ops.cloneable());
        assert!(!resp_ops.unzippable());
        assert!(!resp_ops.can_fork_result());
        assert!(!resp_ops.splittable());
        assert!(!resp_ops.joinable());
    }

    #[test]
    fn test_register_cloneable_node() {
        let mut registry = DiagramElementRegistry::new();
        registry.register_node_builder(
            NodeBuilderOptions::new("multiply3").with_default_display_text("Test Name"),
            |builder, _config: ()| builder.create_map_block(multiply3),
        );
        let req_ops = &registry.messages.get::<i64>().unwrap().operations;
        let resp_ops = &registry.messages.get::<i64>().unwrap().operations;
        assert!(req_ops.deserializable());
        assert!(resp_ops.serializable());
        assert!(resp_ops.cloneable());
    }

    #[test]
    fn test_register_unzippable_node() {
        let mut registry = DiagramElementRegistry::new();
        let tuple_resp = |_: ()| -> (i64,) { (1,) };
        registry
            .opt_out()
            .no_cloning()
            .register_node_builder(
                NodeBuilderOptions::new("multiply3_uncloneable")
                    .with_default_display_text("Test Name"),
                move |builder: &mut Builder, _config: ()| builder.create_map_block(tuple_resp),
            )
            .with_unzip();
        let req_ops = &registry.messages.get::<()>().unwrap().operations;
        let resp_ops = &registry.messages.get::<(i64,)>().unwrap().operations;
        assert!(req_ops.deserializable());
        assert!(resp_ops.serializable());
        assert!(resp_ops.unzippable());
    }

    #[test]
    fn test_register_splittable_node() {
        let mut registry = DiagramElementRegistry::new();
        let vec_resp = |_: ()| -> Vec<i64> { vec![1, 2] };

        registry
            .register_node_builder(
                NodeBuilderOptions::new("vec_resp").with_default_display_text("Test Name"),
                move |builder: &mut Builder, _config: ()| builder.create_map_block(vec_resp),
            )
            .with_split();
        assert!(registry
            .messages
            .get::<Vec<i64>>()
            .unwrap()
            .operations
            .splittable());

        let map_resp = |_: ()| -> HashMap<String, i64> { HashMap::new() };
        registry
            .register_node_builder(
                NodeBuilderOptions::new("map_resp").with_default_display_text("Test Name"),
                move |builder: &mut Builder, _config: ()| builder.create_map_block(map_resp),
            )
            .with_split();
        assert!(registry
            .messages
            .get::<HashMap<String, i64>>()
            .unwrap()
            .operations
            .splittable());

        registry.register_node_builder(
            NodeBuilderOptions::new("not_splittable").with_default_display_text("Test Name"),
            move |builder: &mut Builder, _config: ()| builder.create_map_block(map_resp),
        );
        // even though we didn't register with `with_split`, it is still splittable because we
        // previously registered another splittable node with the same response type.
        assert!(registry
            .messages
            .get::<HashMap<String, i64>>()
            .unwrap()
            .operations
            .splittable());
    }

    #[test]
    fn test_register_with_config() {
        let mut registry = DiagramElementRegistry::new();

        #[derive(Deserialize, JsonSchema)]
        struct TestConfig {
            by: i64,
        }

        registry.register_node_builder(
            NodeBuilderOptions::new("multiply").with_default_display_text("Test Name"),
            move |builder: &mut Builder, config: TestConfig| {
                builder.create_map_block(move |operand: i64| operand * config.by)
            },
        );
        assert!(registry.get_node_registration("multiply").is_ok());
    }

    struct NonSerializableRequest {}

    #[test]
    fn test_register_opaque_node() {
        let opaque_request_map = |_: NonSerializableRequest| {};

        let mut registry = DiagramElementRegistry::new();
        registry
            .opt_out()
            .no_serializing()
            .no_deserializing()
            .no_cloning()
            .register_node_builder(
                NodeBuilderOptions::new("opaque_request_map")
                    .with_default_display_text("Test Name"),
                move |builder, _config: ()| builder.create_map_block(opaque_request_map),
            )
            .with_serialize_response();
        assert!(registry.get_node_registration("opaque_request_map").is_ok());
        let req_ops = &registry
            .messages
            .get::<NonSerializableRequest>()
            .unwrap()
            .operations;
        let resp_ops = &registry.messages.get::<()>().unwrap().operations;
        assert!(!req_ops.deserializable());
        assert!(resp_ops.serializable());

        let opaque_response_map = |_: ()| NonSerializableRequest {};
        registry
            .opt_out()
            .no_serializing()
            .no_deserializing()
            .no_cloning()
            .register_node_builder(
                NodeBuilderOptions::new("opaque_response_map")
                    .with_default_display_text("Test Name"),
                move |builder: &mut Builder, _config: ()| {
                    builder.create_map_block(opaque_response_map)
                },
            )
            .with_deserialize_request();
        assert!(registry
            .get_node_registration("opaque_response_map")
            .is_ok());
        let req_ops = &registry.messages.get::<()>().unwrap().operations;
        let resp_ops = &registry
            .messages
            .get::<NonSerializableRequest>()
            .unwrap()
            .operations;
        assert!(req_ops.deserializable());
        assert!(!resp_ops.serializable());

        let opaque_req_resp_map = |_: NonSerializableRequest| NonSerializableRequest {};
        registry
            .opt_out()
            .no_deserializing()
            .no_serializing()
            .no_cloning()
            .register_node_builder(
                NodeBuilderOptions::new("opaque_req_resp_map")
                    .with_default_display_text("Test Name"),
                move |builder: &mut Builder, _config: ()| {
                    builder.create_map_block(opaque_req_resp_map)
                },
            );
        assert!(registry
            .get_node_registration("opaque_req_resp_map")
            .is_ok());
        let req_ops = &registry
            .messages
            .get::<NonSerializableRequest>()
            .unwrap()
            .operations;
        let resp_ops = &registry
            .messages
            .get::<NonSerializableRequest>()
            .unwrap()
            .operations;
        assert!(!req_ops.deserializable());
        assert!(!resp_ops.serializable());
    }

    #[test]
    fn test_register_message() {
        let mut registry = DiagramElementRegistry::new();

        #[derive(Deserialize, Serialize, JsonSchema, Clone)]
        struct TestMessage;

        registry.opt_out().register_message::<TestMessage>();

        let ops = &registry
            .get_message_registration::<TestMessage>()
            .unwrap()
            .operations;
        assert!(ops.deserializable());
        assert!(ops.serializable());
        assert!(ops.cloneable());
        assert!(!ops.unzippable());
        assert!(!ops.can_fork_result());
        assert!(!ops.splittable());
        assert!(!ops.joinable());
    }

    #[test]
    fn test_serialize_registry() {
        let mut reg = DiagramElementRegistry::new();

        #[derive(Deserialize, Serialize, JsonSchema, Clone)]
        struct Foo {
            hello: String,
        }

        #[derive(Deserialize, Serialize, JsonSchema, Clone)]
        struct Bar {
            foo: Foo,
        }

        struct Opaque;

        reg.opt_out()
            .no_serializing()
            .no_deserializing()
            .no_cloning()
            .register_node_builder(NodeBuilderOptions::new("test"), |builder, _config: ()| {
                builder.create_map_block(|_: Opaque| {
                    (
                        Foo {
                            hello: "hello".to_string(),
                        },
                        Bar {
                            foo: Foo {
                                hello: "world".to_string(),
                            },
                        },
                    )
                })
            })
            .with_unzip();

        reg.register_node_builder(
            NodeBuilderOptions::new("stream_test"),
            |builder, _config: ()| {
                builder.create_map(|input: BlockingMap<f64, TestStreamRegistration>| {
                    let value = input.request;
                    input.streams.foo_stream.send(value as i64);
                    input.streams.bar_stream.send(value);
                    input.streams.baz_stream.send(value.to_string());
                })
            },
        );

        // print out a pretty json for manual inspection
        println!("{}", serde_json::to_string_pretty(&reg).unwrap());

        // test that schema refs are pointing to the correct path
        let value = serde_json::to_value(&reg).unwrap();
        let messages = &value["messages"];
        let schemas = &value["schemas"];
        let bar_schema = &messages[type_name::<Bar>()]["schema"];
        assert_eq!(bar_schema["$ref"].as_str().unwrap(), "#/schemas/Bar");
        assert!(schemas.get("Bar").is_some());
        assert!(schemas.get("Foo").is_some());

        let nodes = &value["nodes"];
        let stream_test_schema = &nodes["stream_test"];
        let streams = &stream_test_schema["streams"];
        assert_eq!(
            streams["foo_stream"].as_str().unwrap(),
            TypeInfo::of::<i64>().type_name
        );
        assert_eq!(
            streams["bar_stream"].as_str().unwrap(),
            TypeInfo::of::<f64>().type_name
        );
        assert_eq!(
            streams["baz_stream"].as_str().unwrap(),
            TypeInfo::of::<String>().type_name
        );
    }

    #[test]
    fn test_serialize_js_empty_object() {
        let json = serde_json::to_string(&JsEmptyObject {}).unwrap();
        assert_eq!(json, "{}");
    }

    #[test]
    fn test_deserialize_js_empty_object() {
        serde_json::from_str::<JsEmptyObject>("{}").unwrap();
        serde_json::from_str::<JsEmptyObject>(r#"{ "extra": "fields" }"#).unwrap();
        assert!(serde_json::from_str::<JsEmptyObject>(r#""some string""#).is_err());
        assert!(serde_json::from_str::<JsEmptyObject>("123").is_err());
        assert!(serde_json::from_str::<JsEmptyObject>("true").is_err());
        assert!(serde_json::from_str::<JsEmptyObject>("null").is_err());
    }
}<|MERGE_RESOLUTION|>--- conflicted
+++ resolved
@@ -61,11 +61,8 @@
     pub(super) response: TypeInfo,
     pub(super) streams: HashMap<Cow<'static, str>, TypeInfo>,
     pub(super) config_schema: Schema,
-<<<<<<< HEAD
     pub(super) help_text: Option<String>,
-=======
-
->>>>>>> fb5f3d3b
+
     /// Creates an instance of the registered node.
     #[serde(skip)]
     create_node_impl: CreateNodeFn,
