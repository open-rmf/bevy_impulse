--- conflicted
+++ resolved
@@ -4,9 +4,7 @@
     testing::TestingContext, Builder, RequestExt, RunCommandsOnWorldExt, Service, StreamPack,
 };
 
-use super::{
-    Diagram, DiagramError, DiagramStart, DiagramTerminate, NodeBuilderOptions, NodeRegistry,
-};
+use super::{Diagram, DiagramError, DiagramStart, DiagramTerminate, NodeRegistry, NodeBuilderOptions};
 
 pub(super) struct DiagramTestFixture {
     pub(super) context: TestingContext,
@@ -86,39 +84,26 @@
 /// create a new node registry with some basic nodes registered
 fn new_registry_with_basic_nodes() -> NodeRegistry {
     let mut registry = NodeRegistry::default();
-<<<<<<< HEAD
-=======
-    registry.register_node_builder(
-        NodeBuilderOptions::new("multiply3_uncloneable".to_string()),
-        |builder: &mut Builder, _config: ()| builder.create_map_block(multiply3),
-    );
->>>>>>> e669b33f
     registry
         .opt_out()
         .no_response_cloning()
         .register_node_builder(
-<<<<<<< HEAD
-            "multiply3_uncloneable".to_string(),
-            "multiply3_uncloneable".to_string(),
-=======
-            NodeBuilderOptions::new("multiply3".to_string()),
->>>>>>> e669b33f
+            NodeBuilderOptions::new("multiply3_uncloneable"),
             |builder: &mut Builder, _config: ()| builder.create_map_block(multiply3),
         );
     registry.register_node_builder(
-        "multiply3".to_string(),
-        "multiply3".to_string(),
+        NodeBuilderOptions::new("multiply3"),
         |builder: &mut Builder, _config: ()| builder.create_map_block(multiply3),
     );
     registry
         .register_node_builder(
-            NodeBuilderOptions::new("multiply3_5".to_string()),
+            NodeBuilderOptions::new("multiply3_5"),
             |builder: &mut Builder, _config: ()| builder.create_map_block(multiply3_5),
         )
         .with_unzip();
 
     registry.register_node_builder(
-        NodeBuilderOptions::new("multiplyBy".to_string()),
+        NodeBuilderOptions::new("multiplyBy"),
         |builder: &mut Builder, config: i64| builder.create_map_block(move |a: i64| a * config),
     );
 
@@ -128,14 +113,14 @@
         .no_response_serializing()
         .no_response_cloning()
         .register_node_builder(
-            NodeBuilderOptions::new("opaque".to_string()),
+            NodeBuilderOptions::new("opaque"),
             |builder: &mut Builder, _config: ()| builder.create_map_block(opaque),
         );
     registry
         .opt_out()
         .no_request_deserializing()
         .register_node_builder(
-            NodeBuilderOptions::new("opaque_request".to_string()),
+            NodeBuilderOptions::new("opaque_request"),
             |builder: &mut Builder, _config: ()| builder.create_map_block(opaque_request),
         );
     registry
@@ -143,7 +128,7 @@
         .no_response_serializing()
         .no_response_cloning()
         .register_node_builder(
-            NodeBuilderOptions::new("opaque_response".to_string()),
+            NodeBuilderOptions::new("opaque_response"),
             |builder: &mut Builder, _config: ()| builder.create_map_block(opaque_response),
         );
     registry
