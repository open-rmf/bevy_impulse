<<<<<<< HEAD
mod buffer;
mod fork_clone;
mod fork_result;
mod impls;
mod join;
mod node;
=======
/*
 * Copyright (C) 2025 Open Source Robotics Foundation
 *
 * Licensed under the Apache License, Version 2.0 (the "License");
 * you may not use this file except in compliance with the License.
 * You may obtain a copy of the License at
 *
 *     http://www.apache.org/licenses/LICENSE-2.0
 *
 * Unless required by applicable law or agreed to in writing, software
 * distributed under the License is distributed on an "AS IS" BASIS,
 * WITHOUT WARRANTIES OR CONDITIONS OF ANY KIND, either express or implied.
 * See the License for the specific language governing permissions and
 * limitations under the License.
 *
*/

mod buffer_schema;
mod fork_clone_schema;
mod fork_result_schema;
mod join_schema;
mod node_schema;
>>>>>>> 7f3de4ff
mod registration;
mod section;
mod serialization;
<<<<<<< HEAD
mod split_serialized;
mod transform;
mod type_info;
mod unzip;
mod workflow_builder;

use bevy_ecs::system::Commands;
use buffer::{BufferAccessOp, BufferOp, ListenOp};
use fork_clone::ForkCloneOp;
use fork_result::ForkResultOp;
pub use join::JoinOutput;
use join::{JoinOp, SerializedJoinOp};
pub use node::NodeOp;
=======
mod split_schema;
mod supported;
mod transform_schema;
mod type_info;
mod unzip_schema;
mod workflow_builder;

use bevy_ecs::system::Commands;
use buffer_schema::{BufferAccessSchema, BufferSchema, ListenSchema};
use fork_clone_schema::{DynForkClone, ForkCloneSchema, PerformForkClone};
use fork_result_schema::{DynForkResult, ForkResultSchema};
pub use join_schema::JoinOutput;
use join_schema::{JoinSchema, SerializedJoinSchema};
pub use node_schema::NodeSchema;
>>>>>>> 7f3de4ff
pub use registration::*;
pub use section::*;
pub use serialization::*;
pub use split_schema::*;
use tracing::debug;
<<<<<<< HEAD
use transform::{TransformError, TransformOp};
use type_info::TypeInfo;
use unzip::UnzipOp;
pub use workflow_builder::*;
=======
use transform_schema::{TransformError, TransformSchema};
use type_info::TypeInfo;
use unzip_schema::UnzipSchema;
use workflow_builder::{create_workflow, BuildDiagramOperation, BuildStatus, DiagramContext};
>>>>>>> 7f3de4ff

// ----------

use std::{borrow::Cow, collections::HashMap, fmt::Display, io::Read};

use crate::{
<<<<<<< HEAD
    Builder, IncompatibleLayout, Scope, Service, SpawnWorkflowExt, SplitConnectionError, StreamPack,
=======
    Builder, IncompatibleLayout, JsonMessage, Scope, Service, SpawnWorkflowExt,
    SplitConnectionError, StreamPack,
>>>>>>> 7f3de4ff
};
use schemars::JsonSchema;
use serde::{Deserialize, Serialize};

const SUPPORTED_DIAGRAM_VERSION: &str = ">=0.1.0, <0.2.0";

pub type BuilderId = String;
pub type OperationId = String;

pub trait IntoOperationId {
    fn into_operation_id(self) -> OperationId;
}

impl IntoOperationId for String {
    fn into_operation_id(self) -> OperationId {
        self
    }
}

#[derive(
    Debug, Clone, Serialize, Deserialize, JsonSchema, Hash, PartialEq, Eq, PartialOrd, Ord,
)]
#[serde(untagged, rename_all = "snake_case")]
pub enum NextOperation {
    Target(OperationId),
    Section { section: OperationId, input: String },
    Builtin { builtin: BuiltinTarget },
}

impl IntoOperationId for NextOperation {
    fn into_operation_id(self) -> OperationId {
        match self {
            Self::Target(operation_id) => operation_id,
            Self::Section { section, input } => format!("{}/{}", section, input),
            Self::Builtin { builtin } => format!("builtin:{}", builtin),
        }
    }
}

impl Display for NextOperation {
    fn fmt(&self, f: &mut std::fmt::Formatter<'_>) -> std::fmt::Result {
        match self {
            Self::Target(operation_id) => f.write_str(operation_id),
            Self::Section { section, input } => write!(f, "section:{}({})", section, input),
            Self::Builtin { builtin } => write!(f, "builtin:{}", builtin),
        }
    }
}

#[derive(Clone, Debug, Serialize, Deserialize, JsonSchema)]
#[serde(rename_all = "snake_case", untagged)]
pub enum BufferInputs {
    Single(OperationId),
    Dict(HashMap<String, OperationId>),
    Array(Vec<OperationId>),
}

impl BufferInputs {
    pub fn is_empty(&self) -> bool {
        match self {
            Self::Single(_) => false,
            Self::Dict(d) => d.is_empty(),
            Self::Array(a) => a.is_empty(),
        }
    }
}

#[derive(
    Debug,
    Clone,
    Serialize,
    Deserialize,
    JsonSchema,
    Hash,
    PartialEq,
    Eq,
    PartialOrd,
    Ord,
    strum::Display,
)]
#[serde(rename_all = "snake_case")]
#[strum(serialize_all = "snake_case")]
pub enum BuiltinTarget {
    /// Use the output to terminate the current scope. The value passed into
    /// this operation will be the return value of the scope.
    Terminate,

    /// Dispose of the output.
    Dispose,

    /// When triggered, cancel the current scope. If this is an inner scope of a
    /// workflow then the parent scope will see a disposal happen. If this is
    /// the root scope of a workflow then the whole workflow will cancel.
    Cancel,
}

#[derive(
    Debug, Clone, Serialize, Deserialize, JsonSchema, Hash, PartialEq, Eq, PartialOrd, Ord,
)]
#[serde(untagged, rename_all = "snake_case")]
pub enum SourceOperation {
    Source(OperationId),
    Builtin { builtin: BuiltinSource },
}

impl IntoOperationId for SourceOperation {
    fn into_operation_id(self) -> OperationId {
        self.to_string()
    }
}

impl From<OperationId> for SourceOperation {
    fn from(value: OperationId) -> Self {
        SourceOperation::Source(value)
    }
}

impl Display for SourceOperation {
    fn fmt(&self, f: &mut std::fmt::Formatter<'_>) -> std::fmt::Result {
        match self {
            Self::Source(operation_id) => f.write_str(operation_id),
            Self::Builtin { builtin } => write!(f, "builtin:{}", builtin),
        }
    }
}

#[derive(
    Debug,
    Clone,
    Serialize,
    Deserialize,
    JsonSchema,
    Hash,
    PartialEq,
    Eq,
    PartialOrd,
    Ord,
    strum::Display,
)]
#[serde(rename_all = "snake_case")]
#[strum(serialize_all = "snake_case")]
pub enum BuiltinSource {
    Start,
}

#[derive(Debug, Serialize, Deserialize, JsonSchema)]
#[serde(rename_all = "snake_case")]
pub struct TerminateSchema {}

#[derive(Clone, strum::Display, Debug, JsonSchema, Serialize, Deserialize)]
#[serde(rename_all = "snake_case", tag = "type")]
#[strum(serialize_all = "snake_case")]
pub enum DiagramOperation {
    /// Create an operation that that takes an input message and produces an
    /// output message.
    ///
    /// The behavior is determined by the choice of node `builder` and
    /// optioanlly the `config` that you provide. Each type of node builder has
    /// its own schema for the config.
    ///
    /// The output message will be sent to the operation specified by `next`.
    ///
    /// TODO(@mxgrey): [Support stream outputs](https://github.com/open-rmf/bevy_impulse/issues/43)
    ///
    /// # Examples
    /// ```
    /// # bevy_impulse::Diagram::from_json_str(r#"
    /// {
    ///     "version": "0.1.0",
    ///     "start": "cutting_board",
    ///     "ops": {
    ///         "cutting_board": {
    ///             "type": "node",
    ///             "builder": "chop",
    ///             "config": "diced",
    ///             "next": "bowl"
    ///         },
    ///         "bowl": {
    ///             "type": "node",
    ///             "builder": "stir",
    ///             "next": "oven"
    ///         },
    ///         "oven": {
    ///             "type": "node",
    ///             "builder": "bake",
    ///             "config": {
    ///                 "temperature": 200,
    ///                 "duration": 120
    ///             },
    ///             "next": { "builtin": "terminate" }
    ///         }
    ///     }
    /// }
    /// # "#)?;
    /// # Ok::<_, serde_json::Error>(())
<<<<<<< HEAD
    /// ```
    Node(NodeOp),

    /// Connect the request to a registered section.
    ///
    /// ```
    /// # bevy_impulse::Diagram::from_json_str(r#"
    /// {
    ///     "version": "0.1.0",
    ///     "start": "section_op",
    ///     "ops": {
    ///         "section_op": {
    ///             "type": "section",
    ///             "builder": "my_section_builder",
    ///             "connect": {
    ///                 "my_section_output": { "builtin": "terminate" }
    ///             }
    ///         }
    ///     }
    /// }
    /// # "#)?;
    /// # Ok::<_, serde_json::Error>(())
    /// ```
    ///
    /// Custom sections can also be created via templates
    /// ```
    /// # bevy_impulse::Diagram::from_json_str(r#"
    /// {
    ///     "version": "0.1.0",
    ///     "templates": {
    ///         "my_template": {
    ///             "inputs": ["section_input"],
    ///             "outputs": ["section_output"],
    ///             "buffers": [],
    ///             "ops": {
    ///                 "section_input": {
    ///                     "type": "node",
    ///                     "builder": "my_node",
    ///                     "next": "section_output"
    ///                 }
    ///             }
    ///         }
    ///     },
    ///     "start": "section_op",
    ///     "ops": {
    ///         "section_op": {
    ///             "type": "section",
    ///             "template": "my_template",
    ///             "connect": {
    ///                 "section_output": { "builtin": "terminate" }
    ///             }
    ///         }
    ///     }
    /// }
    /// # "#)?;
    /// # Ok::<_, serde_json::Error>(())
    /// ```
    Section(SectionOp),

    /// If the request is cloneable, clone it into multiple responses.
=======
    Node(NodeSchema),

    /// If the request is cloneable, clone it into multiple responses that can
    /// each be sent to a different operation. The `next` property is an array.
    ///
    /// This creates multiple simultaneous branches of execution within the
    /// workflow. Usually when you have multiple branches you will either
    /// * race - connect all branches to `terminate` and the first branch to
    ///   finish "wins" the race and gets to the be output
    /// * join - connect each branch into a buffer and then use the `join`
    ///   operation to reunite them
    /// * collect - TODO(@mxgrey): [add the collect operation](https://github.com/open-rmf/bevy_impulse/issues/59)
>>>>>>> 7f3de4ff
    ///
    /// # Examples
    /// ```
    /// # bevy_impulse::Diagram::from_json_str(r#"
    /// {
    ///     "version": "0.1.0",
    ///     "start": "begin_race",
    ///     "ops": {
    ///         "begin_race": {
    ///             "type": "fork_clone",
    ///             "next": [
    ///                 "ferrari",
    ///                 "mustang"
    ///             ]
    ///         },
    ///         "ferrari": {
    ///             "type": "node",
    ///             "builder": "drive",
    ///             "config": "ferrari",
    ///             "next": { "builtin": "terminate" }
    ///         },
    ///         "mustang": {
    ///             "type": "node",
    ///             "builder": "drive",
    ///             "config": "mustang",
    ///             "next": { "builtin": "terminate" }
    ///         }
    ///     }
    /// }
    /// # "#)?;
    /// # Ok::<_, serde_json::Error>(())
<<<<<<< HEAD
    /// ```
    ForkClone(ForkCloneOp),
=======
    ForkClone(ForkCloneSchema),
>>>>>>> 7f3de4ff

    /// If the input message is a tuple of (T1, T2, T3, ...), unzip it into
    /// multiple output messages of T1, T2, T3, ...
    ///
    /// Each output message may have a different type and can be sent to a
    /// different operation. This creates multiple simultaneous branches of
    /// execution within the workflow. See [`DiagramOperation::ForkClone`] for
    /// more information on parallel branches.
    ///
    /// # Examples
    /// ```
    /// # bevy_impulse::Diagram::from_json_str(r#"
    /// {
    ///     "version": "0.1.0",
    ///     "start": "name_phone_address",
    ///     "ops": {
    ///         "name_phone_address": {
    ///             "type": "unzip",
    ///             "next": [
    ///                 "process_name",
    ///                 "process_phone_number",
    ///                 "process_address"
    ///             ]
    ///         },
    ///         "process_name": {
    ///             "type": "node",
    ///             "builder": "process_name",
    ///             "next": "name_processed"
    ///         },
    ///         "process_phone_number": {
    ///             "type": "node",
    ///             "builder": "process_phone_number",
    ///             "next": "phone_number_processed"
    ///         },
    ///         "process_address": {
    ///             "type": "node",
    ///             "builder": "process_address",
    ///             "next": "address_processed"
    ///         },
    ///         "name_processed": { "type": "buffer" },
    ///         "phone_number_processed": { "type": "buffer" },
    ///         "address_processed": { "type": "buffer" },
    ///         "finished": {
    ///             "type": "join",
    ///             "buffers": [
    ///                 "name_processed",
    ///                 "phone_number_processed",
    ///                 "address_processed"
    ///             ],
    ///             "next": { "builtin": "terminate" }
    ///         }
    ///     }
    /// }
    /// # "#)?;
    /// # Ok::<_, serde_json::Error>(())
<<<<<<< HEAD
    /// ```
    Unzip(UnzipOp),
=======
    Unzip(UnzipSchema),
>>>>>>> 7f3de4ff

    /// If the request is a [`Result<T, E>`], send the output message down an
    /// `ok` branch or down an `err` branch depending on whether the result has
    /// an [`Ok`] or [`Err`] value. The `ok` branch will receive a `T` while the
    /// `err` branch will receive an `E`.
    ///
    /// Only one branch will be activated by each input message that enters the
    /// operation.
    ///
    /// # Examples
    /// ```
    /// # bevy_impulse::Diagram::from_json_str(r#"
    /// {
    ///     "version": "0.1.0",
    ///     "start": "fork_result",
    ///     "ops": {
    ///         "fork_result": {
    ///             "type": "fork_result",
    ///             "ok": { "builtin": "terminate" },
    ///             "err": { "builtin": "dispose" }
    ///         }
    ///     }
    /// }
    /// # "#)?;
    /// # Ok::<_, serde_json::Error>(())
<<<<<<< HEAD
    /// ```
    ForkResult(ForkResultOp),
=======
    ForkResult(ForkResultSchema),
>>>>>>> 7f3de4ff

    /// If the input message is a list-like or map-like object, split it into
    /// multiple output messages.
    ///
    /// Note that the type of output message from the split depends on how the
    /// input message implements the [`Splittable`][1] trait. In many cases this
    /// will be a tuple of `(key, value)`.
    ///
    /// There are three ways to specify where the split output messages should
    /// go, and all can be used at the same time:
    /// * `sequential` - For array-like collections, send the "first" element of
    ///   the collection to the first operation listed in the `sequential` array.
    ///   The "second" element of the collection goes to the second operation
    ///   listed in the `sequential` array. And so on for all elements in the
    ///   collection. If one of the elements in the collection is mentioned in
    ///   the `keyed` set, then the sequence will pass over it as if the element
    ///   does not exist at all.
    /// * `keyed` - For map-like collections, send the split element associated
    ///   with the specified key to its associated output.
    /// * `remaining` - Any elements that are were not captured by `sequential`
    ///   or by `keyed` will be sent to this.
    ///
    /// [1]: crate::Splittable
    ///
    /// # Examples
    ///
    /// Suppose I am an animal rescuer sorting through a new collection of
    /// animals that need recuing. My home has space for three exotic animals
    /// plus any number of dogs and cats.
    ///
    /// I have a custom `SpeciesCollection` data structure that implements
    /// [`Splittable`][1] by allowing you to key on the type of animal.
    ///
    /// In the workflow below, we send all cats and dogs to `home`, and we also
    /// send the first three non-dog and non-cat species to `home`. All
    /// remaining animals go to the zoo.
    ///
    /// ```
    /// # bevy_impulse::Diagram::from_json_str(r#"
    /// {
    ///     "version": "0.1.0",
    ///     "start": "select_animals",
    ///     "ops": {
    ///         "select_animals": {
    ///             "type": "split",
    ///             "sequential": [
    ///                 "home",
    ///                 "home",
    ///                 "home"
    ///             ],
    ///             "keyed": {
    ///                 "cat": "home",
    ///                 "dog": "home"
    ///             },
    ///             "remaining": "zoo"
    ///         }
    ///     }
    /// }
    /// # "#)?;
    /// # Ok::<_, serde_json::Error>(())
    /// ```
<<<<<<< HEAD
    Split(SplitOp),

    /// Wait for an item to be emitted from each of the inputs, then combine the
    /// oldest of each into an array.
=======
    ///
    /// If we input `["frog", "cat", "bear", "beaver", "dog", "rabbit", "dog", "monkey"]`
    /// then `frog`, `bear`, and `beaver` will be sent to `home` since those are
    /// the first three animals that are not `dog` or `cat`, and we will also
    /// send one `cat` and two `dog` home. `rabbit` and `monkey` will be sent to the zoo.
    Split(SplitSchema),

    /// Wait for exactly one item to be available in each buffer listed in
    /// `buffers`, then join each of those items into a single output message
    /// that gets sent to `next`.
    ///
    /// If the `next` operation is not a `node` type (e.g. `fork_clone`) then
    /// you must specify a `target_node` so that the diagram knows what data
    /// structure to join the values into.
    ///
    /// The output message type must be registered as joinable at compile time.
    /// If you want to join into a dynamic data structure then you should use
    /// [`DiagramOperation::SerializedJoin`] instead.
>>>>>>> 7f3de4ff
    ///
    /// # Examples
    /// ```
    /// # bevy_impulse::Diagram::from_json_str(r#"
    /// {
    ///     "version": "0.1.0",
<<<<<<< HEAD
    ///     "start": "fork_clone",
    ///     "ops": {
    ///         "fork_clone": {
    ///             "type": "fork_clone",
    ///             "next": ["foo", "bar"]
    ///         },
    ///         "foo": {
    ///             "type": "node",
    ///             "builder": "foo",
    ///             "next": "foo_buffer"
    ///         },
    ///         "foo_buffer": {
    ///             "type": "buffer"
    ///         },
    ///         "bar": {
    ///             "type": "node",
    ///             "builder": "bar",
    ///             "next": "bar_buffer"
    ///         },
    ///         "bar_buffer": {
    ///             "type": "buffer"
=======
    ///     "start": "fork_measuring",
    ///     "ops": {
    ///         "fork_measuring": {
    ///             "type": "fork_clone",
    ///             "next": ["localize", "imu"]
    ///         },
    ///         "localize": {
    ///             "type": "node",
    ///             "builder": "localize",
    ///             "next": "estimated_position"
    ///         },
    ///         "imu": {
    ///             "type": "node",
    ///             "builder": "imu",
    ///             "config": "velocity",
    ///             "next": "estimated_velocity"
>>>>>>> 7f3de4ff
    ///         },
    ///         "estimated_position": { "type": "buffer" },
    ///         "estimated_velocity": { "type": "buffer" },
    ///         "gather_state": {
    ///             "type": "join",
    ///             "buffers": {
<<<<<<< HEAD
    ///                 "foo": "foo_buffer",
    ///                 "bar": "bar_buffer"
    ///             },
    ///             "target_node": "foobar",
    ///             "next": "foobar"
    ///         },
    ///         "foobar": {
    ///             "type": "node",
    ///             "builder": "foobar",
=======
    ///                 "position": "estimate_position",
    ///                 "velocity": "estimate_velocity"
    ///             },
    ///             "next": "report_state"
    ///         },
    ///         "report_state": {
    ///             "type": "node",
    ///             "builder": "publish_state",
>>>>>>> 7f3de4ff
    ///             "next": { "builtin": "terminate" }
    ///         }
    ///     }
    /// }
    /// # "#)?;
    /// # Ok::<_, serde_json::Error>(())
    /// ```
    Join(JoinSchema),

    /// Same as [`DiagramOperation::Join`] but all input messages must be
    /// serializable, and the output message will always be [`serde_json::Value`].
    ///
    /// If you use an array for `buffers` then the output message will be a
    /// [`serde_json::Value::Array`]. If you use a map for `buffers` then the
    /// output message will be a [`serde_json::Value::Object`].
    ///
    /// Unlike [`DiagramOperation::Join`], the `target_node` property does not
    /// exist for this schema.
    SerializedJoin(SerializedJoinSchema),

    /// Wait for an item to be emitted from each of the inputs, then combine the
    /// oldest of each into an array. Unlike `join`, this only works with serialized buffers.
    ///
    /// # Examples
    /// ```
    /// # bevy_impulse::Diagram::from_json_str(r#"
    /// {
    ///     "version": "0.1.0",
    ///     "start": "fork_clone",
    ///     "ops": {
    ///         "fork_clone": {
    ///             "type": "fork_clone",
    ///             "next": ["foo", "bar"]
    ///         },
    ///         "foo": {
    ///             "type": "node",
    ///             "builder": "foo",
    ///             "next": "foo_buffer"
    ///         },
    ///         "foo_buffer": {
    ///             "type": "buffer",
    ///             "serialize": true
    ///         },
    ///         "bar": {
    ///             "type": "node",
    ///             "builder": "bar",
    ///             "next": "bar_buffer"
    ///         },
    ///         "bar_buffer": {
    ///             "type": "buffer",
    ///             "serialize": true
    ///         },
    ///         "serialized_join": {
    ///             "type": "serialized_join",
    ///             "buffers": {
    ///                 "foo": "foo_buffer",
    ///                 "bar": "bar_buffer"
    ///             },
    ///             "next": { "builtin": "terminate" }
    ///         }
    ///     }
    /// }
    /// # "#)?;
    /// # Ok::<_, serde_json::Error>(())
    /// ```
    SerializedJoin(SerializedJoinOp),

    /// If the request is serializable, transform it by running it through a [CEL](https://cel.dev/) program.
    /// The context includes a "request" variable which contains the input message.
    ///
    /// # Examples
    /// ```
    /// # bevy_impulse::Diagram::from_json_str(r#"
    /// {
    ///     "version": "0.1.0",
    ///     "start": "transform",
    ///     "ops": {
    ///         "transform": {
    ///             "type": "transform",
    ///             "cel": "request.name",
    ///             "next": { "builtin": "terminate" }
    ///         }
    ///     }
    /// }
    /// # "#)?;
    /// # Ok::<_, serde_json::Error>(())
    /// ```
    ///
    /// Note that due to how `serde_json` performs serialization, positive integers are always
    /// serialized as unsigned. In CEL, You can't do an operation between unsigned and signed so
    /// it is recommended to always perform explicit casts.
    ///
    /// # Examples
    /// ```
    /// # bevy_impulse::Diagram::from_json_str(r#"
    /// {
    ///     "version": "0.1.0",
    ///     "start": "transform",
    ///     "ops": {
    ///         "transform": {
    ///             "type": "transform",
    ///             "cel": "int(request.score) * 3",
    ///             "next": { "builtin": "terminate" }
    ///         }
    ///     }
    /// }
    /// # "#)?;
    /// # Ok::<_, serde_json::Error>(())
    /// ```
    Transform(TransformSchema),

<<<<<<< HEAD
    /// Create a [`crate::Buffer`] which can be used to store and pull data within
    /// a scope.
    ///
=======
    /// Create a [`Buffer`][1] which can be used to store and pull data within
    /// a scope.
    ///
    /// By default the [`BufferSettings`][2] will keep the single last message
    /// pushed to the buffer. You can change that with the optional `settings`
    /// property.
    ///
    /// Use the `"serialize": true` option to serialize the messages into
    /// [`JsonMessage`] before they are inserted into the buffer. This
    /// allows any serializable message type to be pushed into the buffer. If
    /// left unspecified, the buffer will store the specific data type that gets
    /// pushed into it. If the buffer inputs are not being serialized, then all
    /// incoming messages being pushed into the buffer must have the same type.
    ///
    /// [1]: crate::Buffer
    /// [2]: crate::BufferSettings
    ///
>>>>>>> 7f3de4ff
    /// # Examples
    /// ```
    /// # bevy_impulse::Diagram::from_json_str(r#"
    /// {
    ///     "version": "0.1.0",
    ///     "start": "fork_clone",
    ///     "ops": {
    ///         "fork_clone": {
    ///             "type": "fork_clone",
<<<<<<< HEAD
    ///             "next": ["num_output", "string_output"]
=======
    ///             "next": ["num_output", "string_output", "all_num_buffer", "serialized_num_buffer"]
>>>>>>> 7f3de4ff
    ///         },
    ///         "num_output": {
    ///             "type": "node",
    ///             "builder": "num_output",
    ///             "next": "buffer_access"
    ///         },
    ///         "string_output": {
    ///             "type": "node",
    ///             "builder": "string_output",
    ///             "next": "string_buffer"
    ///         },
    ///         "string_buffer": {
<<<<<<< HEAD
    ///             "type": "buffer"
=======
    ///             "type": "buffer",
    ///             "settings": {
    ///                 "retention": { "keep_last": 10 }
    ///             }
    ///         },
    ///         "all_num_buffer": {
    ///             "type": "buffer",
    ///             "settings": {
    ///                 "retention": "keep_all"
    ///             }
    ///         },
    ///         "serialized_num_buffer": {
    ///             "type": "buffer",
    ///             "serialize": true
>>>>>>> 7f3de4ff
    ///         },
    ///         "buffer_access": {
    ///             "type": "buffer_access",
    ///             "buffers": ["string_buffer"],
    ///             "target_node": "with_buffer_access",
    ///             "next": "with_buffer_access"
    ///         },
    ///         "with_buffer_access": {
    ///             "type": "node",
    ///             "builder": "with_buffer_access",
    ///             "next": { "builtin": "terminate" }
    ///         }
    ///     }
    /// }
    /// # "#)?;
    /// # Ok::<_, serde_json::Error>(())
    /// ```
<<<<<<< HEAD
    Buffer(BufferOp),

    /// Zip a response with a buffer access.
=======
    Buffer(BufferSchema),

    /// Zip a message together with access to one or more buffers.
    ///
    /// The receiving node must have an input type of `(Message, Keys)`
    /// where `Keys` implements the [`Accessor`][1] trait.
    ///
    /// [1]: crate::Accessor
>>>>>>> 7f3de4ff
    ///
    /// # Examples
    /// ```
    /// # bevy_impulse::Diagram::from_json_str(r#"
    /// {
    ///     "version": "0.1.0",
    ///     "start": "fork_clone",
    ///     "ops": {
    ///         "fork_clone": {
    ///             "type": "fork_clone",
    ///             "next": ["num_output", "string_output"]
    ///         },
    ///         "num_output": {
    ///             "type": "node",
    ///             "builder": "num_output",
    ///             "next": "buffer_access"
    ///         },
    ///         "string_output": {
    ///             "type": "node",
    ///             "builder": "string_output",
    ///             "next": "string_buffer"
    ///         },
    ///         "string_buffer": {
    ///             "type": "buffer"
    ///         },
    ///         "buffer_access": {
    ///             "type": "buffer_access",
    ///             "buffers": ["string_buffer"],
    ///             "target_node": "with_buffer_access",
    ///             "next": "with_buffer_access"
    ///         },
    ///         "with_buffer_access": {
    ///             "type": "node",
    ///             "builder": "with_buffer_access",
    ///             "next": { "builtin": "terminate" }
    ///         }
    ///     }
    /// }
    /// # "#)?;
    /// # Ok::<_, serde_json::Error>(())
<<<<<<< HEAD
    /// ```
    BufferAccess(BufferAccessOp),
=======
    BufferAccess(BufferAccessSchema),
>>>>>>> 7f3de4ff

    /// Listen on a buffer.
    ///
    /// # Examples
    /// ```
    /// # bevy_impulse::Diagram::from_json_str(r#"
    /// {
    ///     "version": "0.1.0",
    ///     "start": "num_output",
    ///     "ops": {
    ///         "buffer": {
    ///             "type": "buffer"
    ///         },
    ///         "num_output": {
    ///             "type": "node",
    ///             "builder": "num_output",
    ///             "next": "buffer"
    ///         },
    ///         "listen": {
    ///             "type": "listen",
    ///             "buffers": ["buffer"],
    ///             "target_node": "listen_buffer",
    ///             "next": "listen_buffer"
    ///         },
    ///         "listen_buffer": {
    ///             "type": "node",
    ///             "builder": "listen_buffer",
    ///             "next": { "builtin": "terminate" }
    ///         }
    ///     }
    /// }
    /// # "#)?;
    /// # Ok::<_, serde_json::Error>(())
<<<<<<< HEAD
    /// ```
    Listen(ListenOp),
=======
    Listen(ListenSchema),
>>>>>>> 7f3de4ff
}

impl BuildDiagramOperation for DiagramOperation {
    fn build_diagram_operation(
        &self,
        id: &OperationId,
        builder: &mut Builder,
        ctx: &mut DiagramContext,
    ) -> Result<BuildStatus, DiagramErrorCode> {
        match self {
            Self::Buffer(op) => op.build_diagram_operation(id, builder, ctx),
            Self::BufferAccess(op) => op.build_diagram_operation(id, builder, ctx),
            Self::ForkClone(op) => op.build_diagram_operation(id, builder, ctx),
            Self::ForkResult(op) => op.build_diagram_operation(id, builder, ctx),
            Self::Join(op) => op.build_diagram_operation(id, builder, ctx),
            Self::Listen(op) => op.build_diagram_operation(id, builder, ctx),
            Self::Node(op) => op.build_diagram_operation(id, builder, ctx),
            Self::SerializedJoin(op) => op.build_diagram_operation(id, builder, ctx),
            Self::Split(op) => op.build_diagram_operation(id, builder, ctx),
            Self::Transform(op) => op.build_diagram_operation(id, builder, ctx),
            Self::Unzip(op) => op.build_diagram_operation(id, builder, ctx),
        }
    }
}

/// Returns the schema for [`String`]
fn schema_with_string(gen: &mut schemars::gen::SchemaGenerator) -> schemars::schema::Schema {
    gen.subschema_for::<String>()
}

/// deserialize semver and validate that it has a supported version
fn deserialize_semver<'de, D>(de: D) -> Result<semver::Version, D::Error>
where
    D: serde::Deserializer<'de>,
{
    let s = String::deserialize(de)?;
    // SAFETY: `SUPPORTED_DIAGRAM_VERSION` is a const, this will never fail.
    let ver_req = semver::VersionReq::parse(SUPPORTED_DIAGRAM_VERSION).unwrap();
    let ver = semver::Version::parse(&s).map_err(|_| {
        serde::de::Error::invalid_value(serde::de::Unexpected::Str(&s), &SUPPORTED_DIAGRAM_VERSION)
    })?;
    if !ver_req.matches(&ver) {
        return Err(serde::de::Error::invalid_value(
            serde::de::Unexpected::Str(&s),
            &SUPPORTED_DIAGRAM_VERSION,
        ));
    }
    Ok(ver)
}

/// serialize semver as a string
fn serialize_semver<S>(o: &semver::Version, ser: S) -> Result<S::Ok, S::Error>
where
    S: serde::ser::Serializer,
{
    o.to_string().serialize(ser)
}

#[derive(JsonSchema, Serialize, Deserialize)]
#[serde(rename_all = "snake_case")]
pub struct Diagram {
    /// Version of the diagram, should always be `0.1.0`.
    #[serde(
        deserialize_with = "deserialize_semver",
        serialize_with = "serialize_semver"
    )]
    #[schemars(schema_with = "schema_with_string")]
    version: semver::Version,

<<<<<<< HEAD
    #[serde(default)]
    templates: HashMap<String, SectionTemplate>,

    /// Signifies the start of a workflow.
=======
    /// Indicates where the workflow should start running.
>>>>>>> 7f3de4ff
    start: NextOperation,

    /// To simplify diagram definitions, the diagram workflow builder will
    /// sometimes insert implicit operations into the workflow, such as implicit
    /// serializing and deserializing. These implicit operations may be fallible.
    ///
    /// This field indicates how a failed implicit operation should be handled.
    /// If left unspecified, an implicit error will cause the entire workflow to
    /// be cancelled.
    #[serde(default)]
    on_implicit_error: Option<NextOperation>,

    /// Operations that define the workflow
    ops: HashMap<OperationId, DiagramOperation>,
}

impl Diagram {
    /// Spawns a workflow from this diagram.
    ///
    /// # Examples
    ///
    /// ```
<<<<<<< HEAD
    /// use bevy_impulse::{Diagram, DiagramError, NodeBuilderOptions, DiagramElementRegistry, RunCommandsOnWorldExt};
=======
    /// use bevy_impulse::*;
>>>>>>> 7f3de4ff
    ///
    /// let mut app = bevy_app::App::new();
    /// let mut registry = DiagramElementRegistry::new();
    /// registry.register_node_builder(NodeBuilderOptions::new("echo".to_string()), |builder, _config: ()| {
    ///     builder.create_map_block(|msg: String| msg)
    /// });
    ///
    /// let json_str = r#"
    /// {
    ///     "version": "0.1.0",
    ///     "start": "echo",
    ///     "ops": {
    ///         "echo": {
    ///             "type": "node",
    ///             "builder": "echo",
    ///             "next": { "builtin": "terminate" }
    ///         }
    ///     }
    /// }
    /// "#;
    ///
    /// let diagram = Diagram::from_json_str(json_str)?;
<<<<<<< HEAD
    /// let workflow = app.world.command(|cmds| diagram.spawn_io_workflow(cmds, &registry))?;
=======
    /// let workflow = app.world.command(|cmds| diagram.spawn_io_workflow::<JsonMessage, JsonMessage>(cmds, &registry))?;
>>>>>>> 7f3de4ff
    /// # Ok::<_, Box<dyn std::error::Error>>(())
    /// ```
    // TODO(koonpeng): Support streams other than `()` #43.
    /* pub */
    fn spawn_workflow<Request, Response, Streams>(
        &self,
        cmds: &mut Commands,
        registry: &DiagramElementRegistry,
    ) -> Result<Service<Request, Response, Streams>, DiagramError>
    where
        Request: 'static + Send + Sync,
        Response: 'static + Send + Sync,
        Streams: StreamPack,
    {
<<<<<<< HEAD
        let build = |scope: DiagramScope<Streams>, builder: &mut Builder| {
            debug!(
                "spawn workflow, scope input: {:?}, terminate: {:?}",
                scope.input.id(),
                scope.terminate.id()
            );

            let mut workflow_builder = WorkflowBuilder::new();
=======
        let mut err: Option<DiagramError> = None;

        macro_rules! unwrap_or_return {
            ($v:expr) => {
                match $v {
                    Ok(v) => v,
                    Err(e) => {
                        err = Some(e);
                        return;
                    }
                }
            };
        }

        let w = cmds.spawn_workflow(
            |scope: Scope<Request, Response, Streams>, builder: &mut Builder| {
                debug!(
                    "spawn workflow, scope input: {:?}, terminate: {:?}",
                    scope.input.id(),
                    scope.terminate.id()
                );

                unwrap_or_return!(create_workflow(scope, builder, registry, self));
            },
        );
>>>>>>> 7f3de4ff

            // add start vertex
            let start = SourceOperation::Builtin {
                builtin: BuiltinSource::Start,
            };
            workflow_builder
                .add_vertex(start.clone(), move |_, _, _, _| Ok(true))
                .add_output_edge(self.start.clone(), Some(scope.input.into()));

            // add terminate vertex
            let terminate = NextOperation::Builtin {
                builtin: BuiltinTarget::Terminate,
            };
            workflow_builder.add_vertex(terminate, move |vertex, builder, registry, _| {
                for edge in &vertex.in_edges {
                    let output = edge.take_output();
                    let serialized_output = registry.messages.serialize(builder, output)?;
                    builder.connect(serialized_output, scope.terminate.into());
                }
                Ok(true)
            });

            let dispose = NextOperation::Builtin {
                builtin: BuiltinTarget::Dispose,
            };
            workflow_builder.add_vertex(dispose, move |_, _, _, _| Ok(true));

            // add other vertices
            for (op_id, op) in &self.ops {
                workflow_builder
                    .add_vertices_from_op(op_id.clone(), op, builder, self, registry)
                    .map_err(|code| DiagramError {
                        code,
                        context: DiagramErrorContext {
                            op_id: Some(op_id.clone()),
                        },
                    })?;
            }

            workflow_builder.create_workflow(builder, registry)
        };

        let mut err: Option<DiagramError> = None;
        let wf = cmds.spawn_workflow(|scope: DiagramScope<Streams>, builder: &mut Builder| {
            match build(scope, builder) {
                Ok(_) => {}
                Err(e) => {
                    err = Some(e);
                }
            };
        });
        if let Some(e) = err {
            return Err(e);
        }

        Ok(wf)
    }

    /// Spawns a workflow from this diagram.
    ///
    /// # Examples
    ///
    /// ```
    /// use bevy_impulse::*;
    ///
    /// let mut app = bevy_app::App::new();
    /// let mut registry = DiagramElementRegistry::new();
    /// registry.register_node_builder(NodeBuilderOptions::new("echo".to_string()), |builder, _config: ()| {
    ///     builder.create_map_block(|msg: String| msg)
    /// });
    ///
    /// let json_str = r#"
    /// {
    ///     "version": "0.1.0",
    ///     "start": "echo",
    ///     "ops": {
    ///         "echo": {
    ///             "type": "node",
    ///             "builder": "echo",
    ///             "next": { "builtin": "terminate" }
    ///         }
    ///     }
    /// }
    /// "#;
    ///
    /// let diagram = Diagram::from_json_str(json_str)?;
<<<<<<< HEAD
    /// let workflow = app.world.command(|cmds| diagram.spawn_io_workflow(cmds, &registry))?;
=======
    /// let workflow = app.world.command(|cmds| diagram.spawn_io_workflow::<JsonMessage, JsonMessage>(cmds, &registry))?;
>>>>>>> 7f3de4ff
    /// # Ok::<_, Box<dyn std::error::Error>>(())
    /// ```
    pub fn spawn_io_workflow<Request, Response>(
        &self,
        cmds: &mut Commands,
        registry: &DiagramElementRegistry,
    ) -> Result<Service<Request, Response, ()>, DiagramError>
    where
        Request: 'static + Send + Sync,
        Response: 'static + Send + Sync,
    {
        self.spawn_workflow::<Request, Response, ()>(cmds, registry)
    }

    pub fn from_json(value: serde_json::Value) -> Result<Self, serde_json::Error> {
        serde_json::from_value(value)
    }

    pub fn from_json_str(s: &str) -> Result<Self, serde_json::Error> {
        serde_json::from_str(s)
    }

    pub fn from_reader<R>(r: R) -> Result<Self, serde_json::Error>
    where
        R: Read,
    {
        serde_json::from_reader(r)
    }

    fn get_op(&self, op_id: &OperationId) -> Result<&DiagramOperation, DiagramErrorCode> {
        self.ops
            .get(op_id)
            .ok_or_else(|| DiagramErrorCode::OperationNotFound(op_id.clone()))
    }
<<<<<<< HEAD

    fn get_template(&self, template_id: &String) -> Result<&SectionTemplate, DiagramErrorCode> {
        self.templates
            .get(template_id)
            .ok_or_else(|| DiagramErrorCode::OperationNotFound(template_id.clone()))
    }
}

#[derive(Debug)]
pub struct DiagramErrorContext {
    op_id: Option<OperationId>,
}

impl Display for DiagramErrorContext {
    fn fmt(&self, f: &mut std::fmt::Formatter<'_>) -> std::fmt::Result {
        if let Some(op_id) = &self.op_id {
            write!(f, "in operation [{}],", op_id)?;
        }
        Ok(())
    }
=======
>>>>>>> 7f3de4ff
}

#[derive(thiserror::Error, Debug)]
#[error("{context} {code}")]
pub struct DiagramError {
    pub context: DiagramErrorContext,

    #[source]
    pub code: DiagramErrorCode,
}

<<<<<<< HEAD
=======
impl DiagramError {
    pub fn in_operation(op_id: OperationId, code: DiagramErrorCode) -> Self {
        Self {
            context: DiagramErrorContext { op_id: Some(op_id) },
            code,
        }
    }
}

#[derive(Debug)]
pub struct DiagramErrorContext {
    op_id: Option<OperationId>,
}

impl Display for DiagramErrorContext {
    fn fmt(&self, f: &mut std::fmt::Formatter<'_>) -> std::fmt::Result {
        if let Some(op_id) = &self.op_id {
            write!(f, "in operation [{}],", op_id)?;
        }
        Ok(())
    }
}

>>>>>>> 7f3de4ff
#[derive(thiserror::Error, Debug)]
pub enum DiagramErrorCode {
    #[error("node builder [{0}] is not registered")]
    BuilderNotFound(BuilderId),

    #[error("operation [{0}] not found")]
    OperationNotFound(OperationId),

<<<<<<< HEAD
    #[error("section template [{0}] does not exist")]
    TemplateNotFound(OperationId),

=======
>>>>>>> 7f3de4ff
    #[error("type mismatch, source {source_type}, target {target_type}")]
    TypeMismatch {
        source_type: TypeInfo,
        target_type: TypeInfo,
    },
<<<<<<< HEAD
=======

    #[error("Operation [{0}] attempted to instantiate multiple inputs.")]
    MultipleInputsCreated(OperationId),
>>>>>>> 7f3de4ff

    #[error("Operation [{0}] attempted to instantiate multiple buffers.")]
    MultipleBuffersCreated(OperationId),

    #[error("Missing a connection to start or terminate. A workflow cannot run with a valid connection to each.")]
    MissingStartOrTerminate,

    #[error("Serialization was disabled for the target message type.")]
    NotSerializable(TypeInfo),

    #[error("Deserialization was disabled for the target message type.")]
    NotDeserializable(TypeInfo),

    #[error("Cloning was disabled for the target message type.")]
    NotCloneable,

    #[error("The number of unzip slots in response does not match the number of inputs.")]
    NotUnzippable,

    #[error("The number of elements in the unzip expected by the diagram [{expected}] is different from the real number [{actual}]")]
    UnzipMismatch {
        expected: usize,
        actual: usize,
        elements: Vec<TypeInfo>,
    },

    #[error("Call .with_fork_result() on your node to be able to fork its Result-type output.")]
    CannotForkResult,

    #[error("Response cannot be split. Make sure to use .with_split() when building the node.")]
    NotSplittable,

<<<<<<< HEAD
    #[error("message cannot be joined from the input buffers")]
=======
    #[error(
        "Message cannot be joined. Make sure to use .with_join() when building the target node."
    )]
>>>>>>> 7f3de4ff
    NotJoinable,

    #[error("Empty join is not allowed.")]
    EmptyJoin,

<<<<<<< HEAD
    #[error("join target type cannot be determined from [next] and [target_node] is not provided")]
    UnknownTarget,

=======
    #[error("Target type cannot be determined from [next] and [target_node] is not provided.")]
    UnknownTarget,

    #[error("There was an attempt to access an unknown operation: [{0}]")]
    UnknownOperation(NextOperation),

>>>>>>> 7f3de4ff
    #[error(transparent)]
    CannotTransform(#[from] TransformError),

    #[error("box/unbox operation for the message is not registered")]
    CannotBoxOrUnbox,

<<<<<<< HEAD
    #[error("cannot access buffer")]
    CannotBufferAccess,

    #[error("cannot listen")]
    CannotListen,
=======
    #[error("Buffer access was not enabled for a node connected to a buffer access operation. Make sure to use .with_buffer_access() when building the node.")]
    CannotBufferAccess,

    #[error("cannot listen on these buffers to produce a request of [{0}]")]
    CannotListen(TypeInfo),
>>>>>>> 7f3de4ff

    #[error(transparent)]
    IncompatibleBuffers(#[from] IncompatibleLayout),

<<<<<<< HEAD
    #[error(transparent)]
    SectionError(#[from] SectionError),

=======
>>>>>>> 7f3de4ff
    #[error("one or more operation is missing inputs")]
    IncompleteDiagram,

    #[error("operation type only accept single input")]
    OnlySingleInput,

    #[error(transparent)]
    JsonError(#[from] serde_json::Error),

    #[error(transparent)]
    ConnectionError(#[from] SplitConnectionError),

    #[error("a type being used in the diagram was not registered {0}")]
    UnregisteredType(TypeInfo),

    #[error("The build of the workflow came to a halt, reasons:\n{reasons:?}")]
    BuildHalted {
        /// Reasons that operations were unable to make progress building
        reasons: HashMap<OperationId, Cow<'static, str>>,
    },

    #[error("The workflow building process has had an excessive number of iterations. This may indicate an implementation bug or an extraordinarily complex diagram.")]
    ExcessiveIterations,
}

<<<<<<< HEAD
#[macro_export]
macro_rules! unknown_diagram_error {
    () => {
        DiagramErrorCode::UnknownError(format!("{}:{}", file!(), line!()))
    };
=======
impl From<DiagramErrorCode> for DiagramError {
    fn from(code: DiagramErrorCode) -> Self {
        DiagramError {
            context: DiagramErrorContext { op_id: None },
            code,
        }
    }
>>>>>>> 7f3de4ff
}

#[cfg(test)]
mod testing;

#[cfg(test)]
mod tests {
    use crate::{Cancellation, CancellationCause};
    use serde_json::json;
    use test_log::test;
    use testing::DiagramTestFixture;

    use super::*;

    #[test]
    fn test_no_terminate() {
        let mut fixture = DiagramTestFixture::new();

        let diagram = Diagram::from_json(json!({
            "version": "0.1.0",
            "start": "op1",
            "ops": {
                "op1": {
                    "type": "node",
                    "builder": "multiply3",
                    "next": { "builtin": "dispose" },
                },
            },
        }))
        .unwrap();

        let err = fixture
            .spawn_and_run(&diagram, serde_json::Value::from(4))
            .unwrap_err();
        assert!(fixture.context.no_unhandled_errors());
        assert!(matches!(
            *err.downcast_ref::<Cancellation>().unwrap().cause,
            CancellationCause::Unreachable(_)
        ));
    }

    #[test]
    fn test_unserializable_start() {
        let mut fixture = DiagramTestFixture::new();

        let diagram = Diagram::from_json(json!({
            "version": "0.1.0",
            "start": "op1",
            "ops": {
                "op1": {
                    "type": "node",
                    "builder": "opaque_request",
                    "next": { "builtin": "terminate" },
                },
            },
        }))
        .unwrap();

<<<<<<< HEAD
        let err = fixture.spawn_io_workflow(&diagram).unwrap_err();
        assert!(
            matches!(err.code, DiagramErrorCode::NotSerializable),
=======
        let err = fixture.spawn_json_io_workflow(&diagram).unwrap_err();
        assert!(
            matches!(err.code, DiagramErrorCode::TypeMismatch { .. }),
>>>>>>> 7f3de4ff
            "{:?}",
            err
        );
    }

    #[test]
    fn test_unserializable_terminate() {
        let mut fixture = DiagramTestFixture::new();

        let diagram = Diagram::from_json(json!({
            "version": "0.1.0",
            "start": "op1",
            "ops": {
                "op1": {
                    "type": "node",
                    "builder": "opaque_response",
                    "next": { "builtin": "terminate" },
                },
            },
        }))
        .unwrap();

<<<<<<< HEAD
        let err = fixture.spawn_io_workflow(&diagram).unwrap_err();
        assert!(
            matches!(err.code, DiagramErrorCode::NotSerializable),
=======
        let err = fixture.spawn_json_io_workflow(&diagram).unwrap_err();
        assert!(
            matches!(err.code, DiagramErrorCode::NotSerializable(_)),
>>>>>>> 7f3de4ff
            "{:?}",
            err
        );
    }

    #[test]
    fn test_mismatch_types() {
        let mut fixture = DiagramTestFixture::new();

        let diagram = Diagram::from_json(json!({
            "version": "0.1.0",
            "start": "op1",
            "ops": {
                "op1": {
                    "type": "node",
                    "builder": "multiply3",
                    "next": "op2",
                },
                "op2": {
                    "type": "node",
                    "builder": "opaque_request",
                    "next": { "builtin": "terminate" },
                },
            },
        }))
        .unwrap();

<<<<<<< HEAD
        let err = fixture.spawn_io_workflow(&diagram).unwrap_err();
=======
        let err = fixture.spawn_json_io_workflow(&diagram).unwrap_err();
>>>>>>> 7f3de4ff
        assert!(
            matches!(
                err.code,
                DiagramErrorCode::TypeMismatch {
                    target_type: _,
                    source_type: _
                }
            ),
            "{:?}",
            err
        );
    }

    #[test]
    fn test_disconnected() {
        let mut fixture = DiagramTestFixture::new();

        let diagram = Diagram::from_json(json!({
            "version": "0.1.0",
            "start": "op1",
            "ops": {
                "op1": {
                    "type": "node",
                    "builder": "multiply3",
                    "next": "op2",
                },
                "op2": {
                    "type": "node",
                    "builder": "multiply3",
                    "next": "op1",
                },
            },
        }))
        .unwrap();

        let err = fixture
            .spawn_and_run(&diagram, serde_json::Value::from(4))
            .unwrap_err();
        assert!(fixture.context.no_unhandled_errors());
        assert!(matches!(
            *err.downcast_ref::<Cancellation>().unwrap().cause,
            CancellationCause::Unreachable(_),
        ));
    }

    #[test]
    fn test_looping_diagram() {
        let mut fixture = DiagramTestFixture::new();

        let diagram = Diagram::from_json(json!({
            "version": "0.1.0",
            "start": "op1",
            "ops": {
                "op1": {
                    "type": "node",
                    "builder": "multiply3",
                    "next": "fork_clone",
                },
                "fork_clone": {
                    "type": "fork_clone",
                    "next": ["op1", "op2"],
                },
                "op2": {
                    "type": "node",
                    "builder": "multiply3",
                    "next": { "builtin": "terminate" },
                },
            },
        }))
        .unwrap();

        let result = fixture
            .spawn_and_run(&diagram, serde_json::Value::from(4))
            .unwrap();
        assert!(fixture.context.no_unhandled_errors());
        assert_eq!(result, 36);
    }

    #[test]
    fn test_noop_diagram() {
        let mut fixture = DiagramTestFixture::new();

        let diagram = Diagram::from_json(json!({
            "version": "0.1.0",
            "start": { "builtin": "terminate" },
            "ops": {},
        }))
        .unwrap();

        let result = fixture
            .spawn_and_run(&diagram, serde_json::Value::from(4))
            .unwrap();
        assert!(fixture.context.no_unhandled_errors());
        assert_eq!(result, 4);
    }

    #[test]
    fn test_serialized_diagram() {
        let mut fixture = DiagramTestFixture::new();

        let json_str = r#"
        {
            "version": "0.1.0",
            "start": "multiply3",
            "ops": {
                "multiply3": {
                    "type": "node",
                    "builder": "multiply_by",
                    "config": 7,
                    "next": { "builtin": "terminate" }
                }
            }
        }
        "#;

        let result = fixture
            .spawn_and_run(
                &Diagram::from_json_str(json_str).unwrap(),
                serde_json::Value::from(4),
            )
            .unwrap();
        assert!(fixture.context.no_unhandled_errors());
        assert_eq!(result, 28);
    }

    /// Test that we can transform on a slot of a unzipped response. Operations which changes
    /// the output type has extra serialization logic.
    #[test]
    fn test_transform_unzip() {
        let mut fixture = DiagramTestFixture::new();

        let diagram = Diagram::from_json(json!({
            "version": "0.1.0",
            "start": "op1",
            "ops": {
                "op1": {
                    "type": "node",
                    "builder": "multiply3_5",
                    "next": "unzip",
                },
                "unzip": {
                    "type": "unzip",
                    "next": [
                        "transform",
                        { "builtin": "dispose" },
                    ],
                },
                "transform": {
                    "type": "transform",
                    "cel": "777",
                    "next": { "builtin": "terminate" },
                },
            },
        }))
        .unwrap();

        let result = fixture
            .spawn_and_run(&diagram, serde_json::Value::from(4))
            .unwrap();
        assert!(fixture.context.no_unhandled_errors());
        assert_eq!(result, 777);
    }
}<|MERGE_RESOLUTION|>--- conflicted
+++ resolved
@@ -1,11 +1,3 @@
-<<<<<<< HEAD
-mod buffer;
-mod fork_clone;
-mod fork_result;
-mod impls;
-mod join;
-mod node;
-=======
 /*
  * Copyright (C) 2025 Open Source Robotics Foundation
  *
@@ -28,25 +20,9 @@
 mod fork_result_schema;
 mod join_schema;
 mod node_schema;
->>>>>>> 7f3de4ff
 mod registration;
 mod section;
 mod serialization;
-<<<<<<< HEAD
-mod split_serialized;
-mod transform;
-mod type_info;
-mod unzip;
-mod workflow_builder;
-
-use bevy_ecs::system::Commands;
-use buffer::{BufferAccessOp, BufferOp, ListenOp};
-use fork_clone::ForkCloneOp;
-use fork_result::ForkResultOp;
-pub use join::JoinOutput;
-use join::{JoinOp, SerializedJoinOp};
-pub use node::NodeOp;
-=======
 mod split_schema;
 mod supported;
 mod transform_schema;
@@ -61,90 +37,150 @@
 pub use join_schema::JoinOutput;
 use join_schema::{JoinSchema, SerializedJoinSchema};
 pub use node_schema::NodeSchema;
->>>>>>> 7f3de4ff
 pub use registration::*;
 pub use section::*;
 pub use serialization::*;
 pub use split_schema::*;
 use tracing::debug;
-<<<<<<< HEAD
-use transform::{TransformError, TransformOp};
-use type_info::TypeInfo;
-use unzip::UnzipOp;
-pub use workflow_builder::*;
-=======
 use transform_schema::{TransformError, TransformSchema};
 use type_info::TypeInfo;
 use unzip_schema::UnzipSchema;
 use workflow_builder::{create_workflow, BuildDiagramOperation, BuildStatus, DiagramContext};
->>>>>>> 7f3de4ff
 
 // ----------
 
 use std::{borrow::Cow, collections::HashMap, fmt::Display, io::Read};
 
 use crate::{
-<<<<<<< HEAD
-    Builder, IncompatibleLayout, Scope, Service, SpawnWorkflowExt, SplitConnectionError, StreamPack,
-=======
     Builder, IncompatibleLayout, JsonMessage, Scope, Service, SpawnWorkflowExt,
     SplitConnectionError, StreamPack,
->>>>>>> 7f3de4ff
 };
-use schemars::JsonSchema;
-use serde::{Deserialize, Serialize};
+use schemars::{
+    JsonSchema, r#gen::SchemaGenerator,
+    schema::{Schema, SchemaObject, InstanceType, ObjectValidation, SingleOrVec, Metadata},
+};
+use serde::{Deserialize, Serialize, Serializer, Deserializer, ser::SerializeMap, de::{Visitor, Error}};
 
 const SUPPORTED_DIAGRAM_VERSION: &str = ">=0.1.0, <0.2.0";
 
 pub type BuilderId = String;
-pub type OperationId = String;
-
-pub trait IntoOperationId {
-    fn into_operation_id(self) -> OperationId;
-}
-
-impl IntoOperationId for String {
-    fn into_operation_id(self) -> OperationId {
-        self
-    }
-}
+pub type OperationName = String;
 
 #[derive(
     Debug, Clone, Serialize, Deserialize, JsonSchema, Hash, PartialEq, Eq, PartialOrd, Ord,
 )]
 #[serde(untagged, rename_all = "snake_case")]
 pub enum NextOperation {
-    Target(OperationId),
-    Section { section: OperationId, input: String },
+    Target(OperationName),
     Builtin { builtin: BuiltinTarget },
-}
-
-impl IntoOperationId for NextOperation {
-    fn into_operation_id(self) -> OperationId {
-        match self {
-            Self::Target(operation_id) => operation_id,
-            Self::Section { section, input } => format!("{}/{}", section, input),
-            Self::Builtin { builtin } => format!("builtin:{}", builtin),
-        }
-    }
-}
-
-impl Display for NextOperation {
+    /// Refer to an "inner" operation of one of the sibling operations in a
+    /// diagram. This can be used to target section inputs.
+    Namespace(NamespacedOperation),
+}
+
+impl<'a> Display for NextOperation {
     fn fmt(&self, f: &mut std::fmt::Formatter<'_>) -> std::fmt::Result {
         match self {
             Self::Target(operation_id) => f.write_str(operation_id),
-            Self::Section { section, input } => write!(f, "section:{}({})", section, input),
+            Self::Namespace(NamespacedOperation { namespace, operation }) => write!(f, "{}:{}", namespace, operation),
             Self::Builtin { builtin } => write!(f, "builtin:{}", builtin),
         }
+    }
+}
+
+#[derive(Debug, Clone, Hash, PartialEq, Eq, PartialOrd, Ord)]
+/// This describes an operation that exists inside of some namespace, such as a
+/// [`Section`]. This will serialize as a map with a single entry of
+/// `{ "<namespace>": "<operation>" }`.
+pub struct NamespacedOperation {
+    pub namespace: OperationName,
+    pub operation: OperationName,
+}
+
+impl Serialize for NamespacedOperation {
+    fn serialize<S>(&self, serializer: S) -> Result<S::Ok, S::Error>
+    where
+        S: Serializer,
+    {
+        let mut map = serializer.serialize_map(Some(1))?;
+        map.serialize_entry(&self.namespace, &self.operation)?;
+        map.end()
+    }
+}
+
+struct NamespacedOperationVisitor;
+
+impl<'de> Visitor<'de> for NamespacedOperationVisitor {
+    type Value = NamespacedOperation;
+
+    fn expecting(&self, formatter: &mut std::fmt::Formatter) -> std::fmt::Result {
+        formatter.write_str(
+            "a map with exactly one entry of { \"<namespace>\" : \"<operation>\" } \
+            whose key is the namespace string and whose value is the operation string"
+        )
+    }
+
+    fn visit_map<A>(self, mut map: A) -> Result<Self::Value, A::Error>
+    where
+        A: serde::de::MapAccess<'de>,
+    {
+        let (key, value) = map.next_entry::<String, String>()?.ok_or_else(
+            || A::Error::custom("namespaced operation must be a map from the namespace to the operation name")
+        )?;
+
+        if !map.next_key::<String>()?.is_none() {
+            return Err(A::Error::custom("namespaced operation must contain exactly one entry"));
+        }
+
+        Ok(NamespacedOperation {
+            namespace: key.into(),
+            operation: value.into(),
+        })
+    }
+}
+
+impl<'de> Deserialize<'de> for NamespacedOperation {
+    fn deserialize<D>(deserializer: D) -> Result<Self, D::Error>
+    where
+        D: Deserializer<'de>
+    {
+        deserializer.deserialize_map(NamespacedOperationVisitor)
+    }
+}
+
+impl JsonSchema for NamespacedOperation {
+    fn json_schema(generator: &mut SchemaGenerator) -> Schema {
+        let mut schema = SchemaObject::new_ref(Self::schema_name());
+        schema.instance_type = Some(SingleOrVec::Single(Box::new(InstanceType::Object)));
+        schema.object = Some(Box::new(ObjectValidation {
+            max_properties: Some(1),
+            min_properties: Some(1),
+            required: Default::default(),
+            properties: Default::default(),
+            pattern_properties: Default::default(),
+            property_names: Default::default(),
+            additional_properties: Some(Box::new(generator.subschema_for::<String>())),
+        }));
+        schema.metadata = Some(Box::new(Metadata {
+            title: Some("NamespacedOperation".to_string()),
+            description: Some("Refer to an operation inside of a namespace, e.g. { \"<namespace>\": \"<operation>\"".to_string()),
+            ..Default::default()
+        }));
+
+        Schema::Object(schema)
+    }
+
+    fn schema_name() -> String {
+        "NamespacedOperation".to_string()
     }
 }
 
 #[derive(Clone, Debug, Serialize, Deserialize, JsonSchema)]
 #[serde(rename_all = "snake_case", untagged)]
 pub enum BufferInputs {
-    Single(OperationId),
-    Dict(HashMap<String, OperationId>),
-    Array(Vec<OperationId>),
+    Single(OperationName),
+    Dict(HashMap<String, OperationName>),
+    Array(Vec<OperationName>),
 }
 
 impl BufferInputs {
@@ -187,36 +223,6 @@
 }
 
 #[derive(
-    Debug, Clone, Serialize, Deserialize, JsonSchema, Hash, PartialEq, Eq, PartialOrd, Ord,
-)]
-#[serde(untagged, rename_all = "snake_case")]
-pub enum SourceOperation {
-    Source(OperationId),
-    Builtin { builtin: BuiltinSource },
-}
-
-impl IntoOperationId for SourceOperation {
-    fn into_operation_id(self) -> OperationId {
-        self.to_string()
-    }
-}
-
-impl From<OperationId> for SourceOperation {
-    fn from(value: OperationId) -> Self {
-        SourceOperation::Source(value)
-    }
-}
-
-impl Display for SourceOperation {
-    fn fmt(&self, f: &mut std::fmt::Formatter<'_>) -> std::fmt::Result {
-        match self {
-            Self::Source(operation_id) => f.write_str(operation_id),
-            Self::Builtin { builtin } => write!(f, "builtin:{}", builtin),
-        }
-    }
-}
-
-#[derive(
     Debug,
     Clone,
     Serialize,
@@ -285,9 +291,7 @@
     /// }
     /// # "#)?;
     /// # Ok::<_, serde_json::Error>(())
-<<<<<<< HEAD
-    /// ```
-    Node(NodeOp),
+    Node(NodeSchema),
 
     /// Connect the request to a registered section.
     ///
@@ -343,11 +347,7 @@
     /// # "#)?;
     /// # Ok::<_, serde_json::Error>(())
     /// ```
-    Section(SectionOp),
-
-    /// If the request is cloneable, clone it into multiple responses.
-=======
-    Node(NodeSchema),
+    Section(SectionSchema),
 
     /// If the request is cloneable, clone it into multiple responses that can
     /// each be sent to a different operation. The `next` property is an array.
@@ -359,7 +359,6 @@
     /// * join - connect each branch into a buffer and then use the `join`
     ///   operation to reunite them
     /// * collect - TODO(@mxgrey): [add the collect operation](https://github.com/open-rmf/bevy_impulse/issues/59)
->>>>>>> 7f3de4ff
     ///
     /// # Examples
     /// ```
@@ -391,12 +390,7 @@
     /// }
     /// # "#)?;
     /// # Ok::<_, serde_json::Error>(())
-<<<<<<< HEAD
-    /// ```
-    ForkClone(ForkCloneOp),
-=======
     ForkClone(ForkCloneSchema),
->>>>>>> 7f3de4ff
 
     /// If the input message is a tuple of (T1, T2, T3, ...), unzip it into
     /// multiple output messages of T1, T2, T3, ...
@@ -452,12 +446,8 @@
     /// }
     /// # "#)?;
     /// # Ok::<_, serde_json::Error>(())
-<<<<<<< HEAD
-    /// ```
-    Unzip(UnzipOp),
-=======
+    /// ```
     Unzip(UnzipSchema),
->>>>>>> 7f3de4ff
 
     /// If the request is a [`Result<T, E>`], send the output message down an
     /// `ok` branch or down an `err` branch depending on whether the result has
@@ -483,12 +473,8 @@
     /// }
     /// # "#)?;
     /// # Ok::<_, serde_json::Error>(())
-<<<<<<< HEAD
-    /// ```
-    ForkResult(ForkResultOp),
-=======
+    /// ```
     ForkResult(ForkResultSchema),
->>>>>>> 7f3de4ff
 
     /// If the input message is a list-like or map-like object, split it into
     /// multiple output messages.
@@ -550,12 +536,6 @@
     /// # "#)?;
     /// # Ok::<_, serde_json::Error>(())
     /// ```
-<<<<<<< HEAD
-    Split(SplitOp),
-
-    /// Wait for an item to be emitted from each of the inputs, then combine the
-    /// oldest of each into an array.
-=======
     ///
     /// If we input `["frog", "cat", "bear", "beaver", "dog", "rabbit", "dog", "monkey"]`
     /// then `frog`, `bear`, and `beaver` will be sent to `home` since those are
@@ -574,39 +554,15 @@
     /// The output message type must be registered as joinable at compile time.
     /// If you want to join into a dynamic data structure then you should use
     /// [`DiagramOperation::SerializedJoin`] instead.
->>>>>>> 7f3de4ff
     ///
     /// # Examples
     /// ```
     /// # bevy_impulse::Diagram::from_json_str(r#"
     /// {
     ///     "version": "0.1.0",
-<<<<<<< HEAD
-    ///     "start": "fork_clone",
+    ///     "start": "begin_measuring",
     ///     "ops": {
-    ///         "fork_clone": {
-    ///             "type": "fork_clone",
-    ///             "next": ["foo", "bar"]
-    ///         },
-    ///         "foo": {
-    ///             "type": "node",
-    ///             "builder": "foo",
-    ///             "next": "foo_buffer"
-    ///         },
-    ///         "foo_buffer": {
-    ///             "type": "buffer"
-    ///         },
-    ///         "bar": {
-    ///             "type": "node",
-    ///             "builder": "bar",
-    ///             "next": "bar_buffer"
-    ///         },
-    ///         "bar_buffer": {
-    ///             "type": "buffer"
-=======
-    ///     "start": "fork_measuring",
-    ///     "ops": {
-    ///         "fork_measuring": {
+    ///         "begin_measuring": {
     ///             "type": "fork_clone",
     ///             "next": ["localize", "imu"]
     ///         },
@@ -620,24 +576,12 @@
     ///             "builder": "imu",
     ///             "config": "velocity",
     ///             "next": "estimated_velocity"
->>>>>>> 7f3de4ff
     ///         },
     ///         "estimated_position": { "type": "buffer" },
     ///         "estimated_velocity": { "type": "buffer" },
     ///         "gather_state": {
     ///             "type": "join",
     ///             "buffers": {
-<<<<<<< HEAD
-    ///                 "foo": "foo_buffer",
-    ///                 "bar": "bar_buffer"
-    ///             },
-    ///             "target_node": "foobar",
-    ///             "next": "foobar"
-    ///         },
-    ///         "foobar": {
-    ///             "type": "node",
-    ///             "builder": "foobar",
-=======
     ///                 "position": "estimate_position",
     ///                 "velocity": "estimate_velocity"
     ///             },
@@ -646,7 +590,6 @@
     ///         "report_state": {
     ///             "type": "node",
     ///             "builder": "publish_state",
->>>>>>> 7f3de4ff
     ///             "next": { "builtin": "terminate" }
     ///         }
     ///     }
@@ -666,53 +609,6 @@
     /// Unlike [`DiagramOperation::Join`], the `target_node` property does not
     /// exist for this schema.
     SerializedJoin(SerializedJoinSchema),
-
-    /// Wait for an item to be emitted from each of the inputs, then combine the
-    /// oldest of each into an array. Unlike `join`, this only works with serialized buffers.
-    ///
-    /// # Examples
-    /// ```
-    /// # bevy_impulse::Diagram::from_json_str(r#"
-    /// {
-    ///     "version": "0.1.0",
-    ///     "start": "fork_clone",
-    ///     "ops": {
-    ///         "fork_clone": {
-    ///             "type": "fork_clone",
-    ///             "next": ["foo", "bar"]
-    ///         },
-    ///         "foo": {
-    ///             "type": "node",
-    ///             "builder": "foo",
-    ///             "next": "foo_buffer"
-    ///         },
-    ///         "foo_buffer": {
-    ///             "type": "buffer",
-    ///             "serialize": true
-    ///         },
-    ///         "bar": {
-    ///             "type": "node",
-    ///             "builder": "bar",
-    ///             "next": "bar_buffer"
-    ///         },
-    ///         "bar_buffer": {
-    ///             "type": "buffer",
-    ///             "serialize": true
-    ///         },
-    ///         "serialized_join": {
-    ///             "type": "serialized_join",
-    ///             "buffers": {
-    ///                 "foo": "foo_buffer",
-    ///                 "bar": "bar_buffer"
-    ///             },
-    ///             "next": { "builtin": "terminate" }
-    ///         }
-    ///     }
-    /// }
-    /// # "#)?;
-    /// # Ok::<_, serde_json::Error>(())
-    /// ```
-    SerializedJoin(SerializedJoinOp),
 
     /// If the request is serializable, transform it by running it through a [CEL](https://cel.dev/) program.
     /// The context includes a "request" variable which contains the input message.
@@ -758,11 +654,6 @@
     /// ```
     Transform(TransformSchema),
 
-<<<<<<< HEAD
-    /// Create a [`crate::Buffer`] which can be used to store and pull data within
-    /// a scope.
-    ///
-=======
     /// Create a [`Buffer`][1] which can be used to store and pull data within
     /// a scope.
     ///
@@ -780,7 +671,6 @@
     /// [1]: crate::Buffer
     /// [2]: crate::BufferSettings
     ///
->>>>>>> 7f3de4ff
     /// # Examples
     /// ```
     /// # bevy_impulse::Diagram::from_json_str(r#"
@@ -790,11 +680,7 @@
     ///     "ops": {
     ///         "fork_clone": {
     ///             "type": "fork_clone",
-<<<<<<< HEAD
-    ///             "next": ["num_output", "string_output"]
-=======
     ///             "next": ["num_output", "string_output", "all_num_buffer", "serialized_num_buffer"]
->>>>>>> 7f3de4ff
     ///         },
     ///         "num_output": {
     ///             "type": "node",
@@ -807,9 +693,6 @@
     ///             "next": "string_buffer"
     ///         },
     ///         "string_buffer": {
-<<<<<<< HEAD
-    ///             "type": "buffer"
-=======
     ///             "type": "buffer",
     ///             "settings": {
     ///                 "retention": { "keep_last": 10 }
@@ -824,7 +707,6 @@
     ///         "serialized_num_buffer": {
     ///             "type": "buffer",
     ///             "serialize": true
->>>>>>> 7f3de4ff
     ///         },
     ///         "buffer_access": {
     ///             "type": "buffer_access",
@@ -842,11 +724,6 @@
     /// # "#)?;
     /// # Ok::<_, serde_json::Error>(())
     /// ```
-<<<<<<< HEAD
-    Buffer(BufferOp),
-
-    /// Zip a response with a buffer access.
-=======
     Buffer(BufferSchema),
 
     /// Zip a message together with access to one or more buffers.
@@ -855,7 +732,6 @@
     /// where `Keys` implements the [`Accessor`][1] trait.
     ///
     /// [1]: crate::Accessor
->>>>>>> 7f3de4ff
     ///
     /// # Examples
     /// ```
@@ -896,12 +772,8 @@
     /// }
     /// # "#)?;
     /// # Ok::<_, serde_json::Error>(())
-<<<<<<< HEAD
-    /// ```
-    BufferAccess(BufferAccessOp),
-=======
+    /// ```
     BufferAccess(BufferAccessSchema),
->>>>>>> 7f3de4ff
 
     /// Listen on a buffer.
     ///
@@ -935,18 +807,13 @@
     /// }
     /// # "#)?;
     /// # Ok::<_, serde_json::Error>(())
-<<<<<<< HEAD
-    /// ```
-    Listen(ListenOp),
-=======
     Listen(ListenSchema),
->>>>>>> 7f3de4ff
 }
 
 impl BuildDiagramOperation for DiagramOperation {
     fn build_diagram_operation(
         &self,
-        id: &OperationId,
+        id: &OperationName,
         builder: &mut Builder,
         ctx: &mut DiagramContext,
     ) -> Result<BuildStatus, DiagramErrorCode> {
@@ -958,6 +825,7 @@
             Self::Join(op) => op.build_diagram_operation(id, builder, ctx),
             Self::Listen(op) => op.build_diagram_operation(id, builder, ctx),
             Self::Node(op) => op.build_diagram_operation(id, builder, ctx),
+            Self::Section(op) => op.build_diagram_operation(id, builder, ctx),
             Self::SerializedJoin(op) => op.build_diagram_operation(id, builder, ctx),
             Self::Split(op) => op.build_diagram_operation(id, builder, ctx),
             Self::Transform(op) => op.build_diagram_operation(id, builder, ctx),
@@ -1010,14 +878,10 @@
     #[schemars(schema_with = "schema_with_string")]
     version: semver::Version,
 
-<<<<<<< HEAD
     #[serde(default)]
-    templates: HashMap<String, SectionTemplate>,
-
-    /// Signifies the start of a workflow.
-=======
+    templates: HashMap<OperationName, SectionTemplate>,
+
     /// Indicates where the workflow should start running.
->>>>>>> 7f3de4ff
     start: NextOperation,
 
     /// To simplify diagram definitions, the diagram workflow builder will
@@ -1031,7 +895,7 @@
     on_implicit_error: Option<NextOperation>,
 
     /// Operations that define the workflow
-    ops: HashMap<OperationId, DiagramOperation>,
+    ops: HashMap<OperationName, DiagramOperation>,
 }
 
 impl Diagram {
@@ -1040,11 +904,7 @@
     /// # Examples
     ///
     /// ```
-<<<<<<< HEAD
-    /// use bevy_impulse::{Diagram, DiagramError, NodeBuilderOptions, DiagramElementRegistry, RunCommandsOnWorldExt};
-=======
     /// use bevy_impulse::*;
->>>>>>> 7f3de4ff
     ///
     /// let mut app = bevy_app::App::new();
     /// let mut registry = DiagramElementRegistry::new();
@@ -1067,11 +927,7 @@
     /// "#;
     ///
     /// let diagram = Diagram::from_json_str(json_str)?;
-<<<<<<< HEAD
-    /// let workflow = app.world.command(|cmds| diagram.spawn_io_workflow(cmds, &registry))?;
-=======
     /// let workflow = app.world.command(|cmds| diagram.spawn_io_workflow::<JsonMessage, JsonMessage>(cmds, &registry))?;
->>>>>>> 7f3de4ff
     /// # Ok::<_, Box<dyn std::error::Error>>(())
     /// ```
     // TODO(koonpeng): Support streams other than `()` #43.
@@ -1086,16 +942,6 @@
         Response: 'static + Send + Sync,
         Streams: StreamPack,
     {
-<<<<<<< HEAD
-        let build = |scope: DiagramScope<Streams>, builder: &mut Builder| {
-            debug!(
-                "spawn workflow, scope input: {:?}, terminate: {:?}",
-                scope.input.id(),
-                scope.terminate.id()
-            );
-
-            let mut workflow_builder = WorkflowBuilder::new();
-=======
         let mut err: Option<DiagramError> = None;
 
         macro_rules! unwrap_or_return {
@@ -1121,63 +967,12 @@
                 unwrap_or_return!(create_workflow(scope, builder, registry, self));
             },
         );
->>>>>>> 7f3de4ff
-
-            // add start vertex
-            let start = SourceOperation::Builtin {
-                builtin: BuiltinSource::Start,
-            };
-            workflow_builder
-                .add_vertex(start.clone(), move |_, _, _, _| Ok(true))
-                .add_output_edge(self.start.clone(), Some(scope.input.into()));
-
-            // add terminate vertex
-            let terminate = NextOperation::Builtin {
-                builtin: BuiltinTarget::Terminate,
-            };
-            workflow_builder.add_vertex(terminate, move |vertex, builder, registry, _| {
-                for edge in &vertex.in_edges {
-                    let output = edge.take_output();
-                    let serialized_output = registry.messages.serialize(builder, output)?;
-                    builder.connect(serialized_output, scope.terminate.into());
-                }
-                Ok(true)
-            });
-
-            let dispose = NextOperation::Builtin {
-                builtin: BuiltinTarget::Dispose,
-            };
-            workflow_builder.add_vertex(dispose, move |_, _, _, _| Ok(true));
-
-            // add other vertices
-            for (op_id, op) in &self.ops {
-                workflow_builder
-                    .add_vertices_from_op(op_id.clone(), op, builder, self, registry)
-                    .map_err(|code| DiagramError {
-                        code,
-                        context: DiagramErrorContext {
-                            op_id: Some(op_id.clone()),
-                        },
-                    })?;
-            }
-
-            workflow_builder.create_workflow(builder, registry)
-        };
-
-        let mut err: Option<DiagramError> = None;
-        let wf = cmds.spawn_workflow(|scope: DiagramScope<Streams>, builder: &mut Builder| {
-            match build(scope, builder) {
-                Ok(_) => {}
-                Err(e) => {
-                    err = Some(e);
-                }
-            };
-        });
-        if let Some(e) = err {
-            return Err(e);
+
+        if let Some(err) = err {
+            return Err(err);
         }
 
-        Ok(wf)
+        Ok(w)
     }
 
     /// Spawns a workflow from this diagram.
@@ -1208,11 +1003,7 @@
     /// "#;
     ///
     /// let diagram = Diagram::from_json_str(json_str)?;
-<<<<<<< HEAD
-    /// let workflow = app.world.command(|cmds| diagram.spawn_io_workflow(cmds, &registry))?;
-=======
     /// let workflow = app.world.command(|cmds| diagram.spawn_io_workflow::<JsonMessage, JsonMessage>(cmds, &registry))?;
->>>>>>> 7f3de4ff
     /// # Ok::<_, Box<dyn std::error::Error>>(())
     /// ```
     pub fn spawn_io_workflow<Request, Response>(
@@ -1242,23 +1033,40 @@
         serde_json::from_reader(r)
     }
 
-    fn get_op(&self, op_id: &OperationId) -> Result<&DiagramOperation, DiagramErrorCode> {
+    fn get_op(&self, op_id: &OperationName) -> Result<&DiagramOperation, DiagramErrorCode> {
         self.ops
             .get(op_id)
-            .ok_or_else(|| DiagramErrorCode::OperationNotFound(op_id.clone()))
-    }
-<<<<<<< HEAD
-
-    fn get_template(&self, template_id: &String) -> Result<&SectionTemplate, DiagramErrorCode> {
+            .ok_or_else(|| DiagramErrorCode::operation_name_not_found(op_id.clone()))
+    }
+
+    fn get_template<'b>(&'b self, template_id: &'b OperationName) -> Result<&'b SectionTemplate, DiagramErrorCode> {
         self.templates
             .get(template_id)
-            .ok_or_else(|| DiagramErrorCode::OperationNotFound(template_id.clone()))
+            .ok_or_else(|| DiagramErrorCode::TemplateNotFound(template_id.clone()))
+    }
+}
+
+#[derive(thiserror::Error, Debug)]
+#[error("{context} {code}")]
+pub struct DiagramError {
+    pub context: DiagramErrorContext,
+
+    #[source]
+    pub code: DiagramErrorCode,
+}
+
+impl DiagramError {
+    pub fn in_operation(op_id: OperationName, code: DiagramErrorCode) -> Self {
+        Self {
+            context: DiagramErrorContext { op_id: Some(op_id) },
+            code,
+        }
     }
 }
 
 #[derive(Debug)]
 pub struct DiagramErrorContext {
-    op_id: Option<OperationId>,
+    op_id: Option<OperationName>,
 }
 
 impl Display for DiagramErrorContext {
@@ -1268,73 +1076,30 @@
         }
         Ok(())
     }
-=======
->>>>>>> 7f3de4ff
-}
-
-#[derive(thiserror::Error, Debug)]
-#[error("{context} {code}")]
-pub struct DiagramError {
-    pub context: DiagramErrorContext,
-
-    #[source]
-    pub code: DiagramErrorCode,
-}
-
-<<<<<<< HEAD
-=======
-impl DiagramError {
-    pub fn in_operation(op_id: OperationId, code: DiagramErrorCode) -> Self {
-        Self {
-            context: DiagramErrorContext { op_id: Some(op_id) },
-            code,
-        }
-    }
-}
-
-#[derive(Debug)]
-pub struct DiagramErrorContext {
-    op_id: Option<OperationId>,
-}
-
-impl Display for DiagramErrorContext {
-    fn fmt(&self, f: &mut std::fmt::Formatter<'_>) -> std::fmt::Result {
-        if let Some(op_id) = &self.op_id {
-            write!(f, "in operation [{}],", op_id)?;
-        }
-        Ok(())
-    }
-}
-
->>>>>>> 7f3de4ff
+}
+
 #[derive(thiserror::Error, Debug)]
 pub enum DiagramErrorCode {
     #[error("node builder [{0}] is not registered")]
     BuilderNotFound(BuilderId),
 
     #[error("operation [{0}] not found")]
-    OperationNotFound(OperationId),
-
-<<<<<<< HEAD
+    OperationNotFound(NextOperation),
+
     #[error("section template [{0}] does not exist")]
-    TemplateNotFound(OperationId),
-
-=======
->>>>>>> 7f3de4ff
+    TemplateNotFound(OperationName),
+
     #[error("type mismatch, source {source_type}, target {target_type}")]
     TypeMismatch {
         source_type: TypeInfo,
         target_type: TypeInfo,
     },
-<<<<<<< HEAD
-=======
 
     #[error("Operation [{0}] attempted to instantiate multiple inputs.")]
-    MultipleInputsCreated(OperationId),
->>>>>>> 7f3de4ff
+    MultipleInputsCreated(OperationName),
 
     #[error("Operation [{0}] attempted to instantiate multiple buffers.")]
-    MultipleBuffersCreated(OperationId),
+    MultipleBuffersCreated(OperationName),
 
     #[error("Missing a connection to start or terminate. A workflow cannot run with a valid connection to each.")]
     MissingStartOrTerminate,
@@ -1348,7 +1113,7 @@
     #[error("Cloning was disabled for the target message type.")]
     NotCloneable,
 
-    #[error("The number of unzip slots in response does not match the number of inputs.")]
+    #[error("The target message type does not support unzipping.")]
     NotUnzippable,
 
     #[error("The number of elements in the unzip expected by the diagram [{expected}] is different from the real number [{actual}]")]
@@ -1364,59 +1129,38 @@
     #[error("Response cannot be split. Make sure to use .with_split() when building the node.")]
     NotSplittable,
 
-<<<<<<< HEAD
-    #[error("message cannot be joined from the input buffers")]
-=======
     #[error(
         "Message cannot be joined. Make sure to use .with_join() when building the target node."
     )]
->>>>>>> 7f3de4ff
     NotJoinable,
 
     #[error("Empty join is not allowed.")]
     EmptyJoin,
 
-<<<<<<< HEAD
-    #[error("join target type cannot be determined from [next] and [target_node] is not provided")]
-    UnknownTarget,
-
-=======
     #[error("Target type cannot be determined from [next] and [target_node] is not provided.")]
     UnknownTarget,
 
     #[error("There was an attempt to access an unknown operation: [{0}]")]
     UnknownOperation(NextOperation),
 
->>>>>>> 7f3de4ff
     #[error(transparent)]
     CannotTransform(#[from] TransformError),
 
     #[error("box/unbox operation for the message is not registered")]
     CannotBoxOrUnbox,
 
-<<<<<<< HEAD
-    #[error("cannot access buffer")]
-    CannotBufferAccess,
-
-    #[error("cannot listen")]
-    CannotListen,
-=======
     #[error("Buffer access was not enabled for a node connected to a buffer access operation. Make sure to use .with_buffer_access() when building the node.")]
     CannotBufferAccess,
 
     #[error("cannot listen on these buffers to produce a request of [{0}]")]
     CannotListen(TypeInfo),
->>>>>>> 7f3de4ff
 
     #[error(transparent)]
     IncompatibleBuffers(#[from] IncompatibleLayout),
 
-<<<<<<< HEAD
     #[error(transparent)]
     SectionError(#[from] SectionError),
 
-=======
->>>>>>> 7f3de4ff
     #[error("one or more operation is missing inputs")]
     IncompleteDiagram,
 
@@ -1435,20 +1179,13 @@
     #[error("The build of the workflow came to a halt, reasons:\n{reasons:?}")]
     BuildHalted {
         /// Reasons that operations were unable to make progress building
-        reasons: HashMap<OperationId, Cow<'static, str>>,
+        reasons: HashMap<OperationName, Cow<'static, str>>,
     },
 
     #[error("The workflow building process has had an excessive number of iterations. This may indicate an implementation bug or an extraordinarily complex diagram.")]
     ExcessiveIterations,
 }
 
-<<<<<<< HEAD
-#[macro_export]
-macro_rules! unknown_diagram_error {
-    () => {
-        DiagramErrorCode::UnknownError(format!("{}:{}", file!(), line!()))
-    };
-=======
 impl From<DiagramErrorCode> for DiagramError {
     fn from(code: DiagramErrorCode) -> Self {
         DiagramError {
@@ -1456,7 +1193,12 @@
             code,
         }
     }
->>>>>>> 7f3de4ff
+}
+
+impl DiagramErrorCode {
+    pub fn operation_name_not_found(name: OperationName) -> Self {
+        DiagramErrorCode::OperationNotFound(NextOperation::Target(name))
+    }
 }
 
 #[cfg(test)]
@@ -1515,15 +1257,9 @@
         }))
         .unwrap();
 
-<<<<<<< HEAD
-        let err = fixture.spawn_io_workflow(&diagram).unwrap_err();
-        assert!(
-            matches!(err.code, DiagramErrorCode::NotSerializable),
-=======
         let err = fixture.spawn_json_io_workflow(&diagram).unwrap_err();
         assert!(
             matches!(err.code, DiagramErrorCode::TypeMismatch { .. }),
->>>>>>> 7f3de4ff
             "{:?}",
             err
         );
@@ -1546,15 +1282,9 @@
         }))
         .unwrap();
 
-<<<<<<< HEAD
-        let err = fixture.spawn_io_workflow(&diagram).unwrap_err();
-        assert!(
-            matches!(err.code, DiagramErrorCode::NotSerializable),
-=======
         let err = fixture.spawn_json_io_workflow(&diagram).unwrap_err();
         assert!(
             matches!(err.code, DiagramErrorCode::NotSerializable(_)),
->>>>>>> 7f3de4ff
             "{:?}",
             err
         );
@@ -1582,11 +1312,7 @@
         }))
         .unwrap();
 
-<<<<<<< HEAD
-        let err = fixture.spawn_io_workflow(&diagram).unwrap_err();
-=======
         let err = fixture.spawn_json_io_workflow(&diagram).unwrap_err();
->>>>>>> 7f3de4ff
         assert!(
             matches!(
                 err.code,
