/*
 * Copyright (C) 2024 Open Source Robotics Foundation
 *
 * Licensed under the Apache License, Version 2.0 (the "License");
 * you may not use this file except in compliance with the License.
 * You may obtain a copy of the License at
 *
 *     http://www.apache.org/licenses/LICENSE-2.0
 *
 * Unless required by applicable law or agreed to in writing, software
 * distributed under the License is distributed on an "AS IS" BASIS,
 * WITHOUT WARRANTIES OR CONDITIONS OF ANY KIND, either express or implied.
 * See the License for the specific language governing permissions and
 * limitations under the License.
 *
*/

use bevy_app::ScheduleRunnerPlugin;
pub use bevy_app::{App, Update};
use bevy_core::{FrameCountPlugin, TaskPoolPlugin, TypeRegistrationPlugin};
pub use bevy_ecs::{
<<<<<<< HEAD
    prelude::{Commands, Component, Entity, In, Local, Query, ResMut, Resource},
    system::IntoSystem,
    world::CommandQueue,
=======
    prelude::{Commands, Component, Entity, In, Local, Query, ResMut, Resource, World},
    system::{CommandQueue, IntoSystem},
>>>>>>> 152228c2
};
use bevy_time::TimePlugin;

use thiserror::Error as ThisError;

use std::collections::HashMap;
pub use std::time::{Duration, Instant};

use smallvec::SmallVec;

use crate::{
    flush_impulses, Accessing, AddContinuousServicesExt, AnyBuffer, AsAnyBuffer, AsyncServiceInput,
    BlockingMap, BlockingServiceInput, Buffer, BufferKey, BufferKeyLifecycle, Bufferable,
    Buffering, Builder, ContinuousQuery, ContinuousQueueView, ContinuousService, FlushParameters,
    GetBufferedSessionsFn, Joining, OperationError, OperationResult, OperationRoster, Promise,
    RunCommandsOnWorldExt, Scope, Service, SpawnWorkflowExt, StreamOf, StreamPack, UnhandledErrors,
    WorkflowSettings,
};

pub struct TestingContext {
    pub app: App,
}

impl TestingContext {
    /// Make a testing context with the minimum plugins needed for bevy_impulse
    /// to work properly.
    pub fn minimal_plugins() -> Self {
        let mut app = App::new();
        app.add_plugins((
            TaskPoolPlugin::default(),
            TypeRegistrationPlugin,
            FrameCountPlugin,
            TimePlugin,
            ScheduleRunnerPlugin::default(),
        ))
        .add_systems(Update, flush_impulses());

        TestingContext { app }
    }

    pub fn set_flush_loop_limit(&mut self, limit: Option<usize>) {
        self.app
            .world_mut()
            .get_resource_or_insert_with(FlushParameters::default)
            .flush_loop_limit = limit;
    }

    pub fn command<U>(&mut self, f: impl FnOnce(&mut Commands) -> U) -> U {
        self.app.world_mut().command(f)
    }

    /// Build a simple workflow with a single input and output, and no streams
    /// or settings.
    pub fn spawn_io_workflow<Request, Response, Settings>(
        &mut self,
        f: impl FnOnce(Scope<Request, Response, ()>, &mut Builder) -> Settings,
    ) -> Service<Request, Response, ()>
    where
        Request: 'static + Send + Sync,
        Response: 'static + Send + Sync,
        Settings: Into<WorkflowSettings>,
    {
        self.command(move |commands| commands.spawn_workflow(f))
    }

    /// Build any kind of workflow with any settings.
    pub fn spawn_workflow<Request, Response, Streams, Settings>(
        &mut self,
        f: impl FnOnce(Scope<Request, Response, Streams>, &mut Builder) -> Settings,
    ) -> Service<Request, Response, Streams>
    where
        Request: 'static + Send + Sync,
        Response: 'static + Send + Sync,
        Streams: StreamPack,
        Settings: Into<WorkflowSettings>,
    {
        self.command(move |commands| commands.spawn_workflow(f))
    }

    pub fn run(&mut self, conditions: impl Into<FlushConditions>) {
        self.run_impl::<()>(None, conditions);
    }

    pub fn run_while_pending<T>(&mut self, promise: &mut Promise<T>) {
        self.run_with_conditions(promise, FlushConditions::new());
    }

    pub fn run_with_conditions<T>(
        &mut self,
        promise: &mut Promise<T>,
        conditions: impl Into<FlushConditions>,
    ) -> bool {
        self.run_impl(Some(promise), conditions)
    }

    fn run_impl<T>(
        &mut self,
        mut promise: Option<&mut Promise<T>>,
        conditions: impl Into<FlushConditions>,
    ) -> bool {
        let conditions = conditions.into();
        let t_initial = std::time::Instant::now();
        let mut count = 0;
        while !promise.as_mut().is_some_and(|p| !p.peek().is_pending()) {
            if let Some(timeout) = conditions.timeout {
                let elapsed = std::time::Instant::now() - t_initial;
                if timeout < elapsed {
                    println!("Exceeded timeout of {timeout:?}: {elapsed:?}");
                    return false;
                }
            }

            if let Some(count_limit) = conditions.update_count {
                count += 1;
                if count_limit < count {
                    println!("Exceeded count limit of {count_limit}: {count}");
                    return false;
                }
            }

            self.app.update();
        }

        true
    }

    pub fn no_unhandled_errors(&self) -> bool {
        let Some(errors) = self.app.world().get_resource::<UnhandledErrors>() else {
            return true;
        };

        errors.is_empty()
    }

    pub fn get_unhandled_errors(&self) -> Option<&UnhandledErrors> {
        self.app.world().get_resource::<UnhandledErrors>()
    }

    // Check that all buffers in the world are empty
    pub fn confirm_buffers_empty(&mut self) -> Result<(), Vec<Entity>> {
        let mut query = self.app.world_mut().query::<(Entity, &GetBufferedSessionsFn)>();
        let buffers: Vec<_> = query
            .iter(self.app.world())
            .map(|(e, get_sessions)| (e, get_sessions.0))
            .collect();

        let mut non_empty_buffers = Vec::new();
        for (e, get_sessions) in buffers {
            if !get_sessions(e, self.app.world()).is_ok_and(|s| s.is_empty()) {
                non_empty_buffers.push(e);
            }
        }

        if non_empty_buffers.is_empty() {
            Ok(())
        } else {
            Err(non_empty_buffers)
        }
    }

    /// Create a service that passes along its inputs after a delay.
    pub fn spawn_delay<T>(&mut self, duration: Duration) -> Service<T, T, StreamOf<()>>
    where
        T: Clone + 'static + Send + Sync,
    {
        self.spawn_delayed_map(duration, |t: &T| t.clone())
    }

    /// Create a service that applies a map to an input after a delay.
    pub fn spawn_delayed_map<T, U, F>(
        &mut self,
        duration: Duration,
        f: F,
    ) -> Service<T, U, StreamOf<()>>
    where
        T: 'static + Send + Sync,
        U: 'static + Send + Sync,
        F: FnMut(&T) -> U + 'static + Send + Sync,
    {
        self.spawn_delayed_map_with_viewer(duration, f, |_| {})
    }

    /// Create a service that applies a map to an input after a delay and allows
    /// you to view the current set of requests. Its output stream will be
    /// triggered when the timer begins for the request.
    pub fn spawn_delayed_map_with_viewer<T, U, F, V>(
        &mut self,
        duration: Duration,
        mut f: F,
        mut viewer: V,
    ) -> Service<T, U, StreamOf<()>>
    where
        T: 'static + Send + Sync,
        U: 'static + Send + Sync,
        F: FnMut(&T) -> U + 'static + Send + Sync,
        V: FnMut(&ContinuousQueueView<T, U>) + 'static + Send + Sync,
    {
        self.app.spawn_continuous_service(
            Update,
            move |In(input): In<ContinuousService<T, U, StreamOf<()>>>,
                  mut query: ContinuousQuery<T, U, StreamOf<()>>,
                  mut timers: Local<HashMap<Entity, Instant>>| {
                if let Some(view) = query.view(&input.key) {
                    viewer(&view);
                }

                // Use a single now and elapsed for the entire cycle of this
                // system so that race conditions don't cause later orders to
                // "finish" before earlier orders.
                let now = Instant::now();

                query.get_mut(&input.key).unwrap().for_each(|order| {
                    let order_id = order.id();
                    let t0 = *timers.entry(order_id).or_insert_with(|| {
                        order.streams().send(StreamOf(()));
                        now
                    });

                    if now - t0 > duration {
                        let u = f(order.request());
                        order.respond(u);
                        timers.remove(&order_id);
                    }
                });
            },
        )
    }

    #[cfg(test)]
    pub fn spawn_async_delayed_map<T, U, F>(&mut self, duration: Duration, f: F) -> Service<T, U>
    where
        T: 'static + Send + Sync,
        U: 'static + Send + Sync,
        F: FnOnce(T) -> U + 'static + Send + Sync + Clone,
    {
        use crate::AddServicesExt;
        self.app
            .spawn_service(move |In(input): AsyncServiceInput<T>| {
                let f = f.clone();
                async move {
                    let start = Instant::now();
                    let mut elapsed = start.elapsed();
                    while elapsed < duration {
                        let never = async_std::future::pending::<()>();
                        let timeout = duration - elapsed;
                        let _ = async_std::future::timeout(timeout, never).await;
                        elapsed = start.elapsed();
                    }
                    f(input.request)
                }
            })
    }
}

#[derive(Default, Clone)]
pub struct FlushConditions {
    pub timeout: Option<std::time::Duration>,
    pub update_count: Option<usize>,
}

impl From<Duration> for FlushConditions {
    fn from(value: Duration) -> Self {
        Self::new().with_timeout(value)
    }
}

impl From<usize> for FlushConditions {
    fn from(value: usize) -> Self {
        Self::new().with_update_count(value)
    }
}

impl FlushConditions {
    pub fn new() -> Self {
        FlushConditions::default()
    }

    pub fn with_timeout(mut self, timeout: std::time::Duration) -> Self {
        self.timeout = Some(timeout);
        self
    }

    pub fn with_update_count(mut self, count: usize) -> Self {
        self.update_count = Some(count);
        self
    }
}

#[derive(Debug, Clone, Copy)]
pub struct InvalidValue(pub f32);

pub fn spawn_test_entities(
    In(input): BlockingServiceInput<usize>,
    mut commands: Commands,
) -> SmallVec<[Entity; 8]> {
    let mut entities = SmallVec::new();
    for _ in 0..input.request {
        entities.push(commands.spawn(TestComponent).id());
    }

    entities
}

pub fn duplicate<T: Clone>(value: T) -> (T, T) {
    (value.clone(), value)
}

pub fn double(value: f64) -> f64 {
    2.0 * value
}

pub fn opposite(value: f64) -> f64 {
    -value
}

pub fn add((a, b): (f64, f64)) -> f64 {
    a + b
}

pub fn sum<Values: IntoIterator<Item = f64>>(values: Values) -> f64 {
    values.into_iter().fold(0.0, |a, b| a + b)
}

pub fn repeat_string((times, value): (usize, String)) -> String {
    value.repeat(times)
}

pub fn concat<Values: IntoIterator<Item = String>>(values: Values) -> String {
    values.into_iter().fold(String::new(), |b, s| b + &s)
}

pub fn string_from_utf8<Values: IntoIterator<Item = u8>>(
    values: Values,
) -> Result<String, std::string::FromUtf8Error> {
    String::from_utf8(values.into_iter().collect())
}

pub fn to_uppercase(value: String) -> String {
    value.to_uppercase()
}

pub fn to_lowercase(value: String) -> String {
    value.to_lowercase()
}

#[derive(Clone, Copy, Debug)]
pub struct WaitRequest<Value> {
    pub duration: std::time::Duration,
    pub value: Value,
}

/// This function is used to force certain branches to lose races in tests or
/// validate async execution with delays.
#[cfg(test)]
pub async fn wait<Value>(request: WaitRequest<Value>) -> Value {
    use async_std::future;
    let start = Instant::now();
    let mut elapsed = start.elapsed();
    while elapsed < request.duration {
        let never = future::pending::<()>();
        let timeout = request.duration - elapsed;
        let _ = future::timeout(timeout, never).await;
        elapsed = start.elapsed();
    }
    request.value
}

/// Use this to add a blocking map to the chain that simply prints a debug
/// message and then passes the data along.
pub fn print_debug<T: std::fmt::Debug>(header: impl Into<String>) -> impl Fn(BlockingMap<T>) -> T {
    let header = header.into();
    move |input| {
        println!(
            "[source: {:?}, session: {:?}] {}: {:?}",
            input.source, input.session, header, input.request,
        );
        input.request
    }
}

#[derive(ThisError, Debug)]
#[error("This error is for testing purposes only")]
pub struct TestError;

/// Use this to create a blocking map that simply produces an error.
/// Used for testing special operations for the [`Result`] type.
pub fn produce_err<T>(_: T) -> Result<T, TestError> {
    Err(TestError)
}

/// Use this to create a blocking map that simply produces [`None`].
/// Used for testing special operations for the [`Option`] type.
pub fn produce_none<T>(_: T) -> Option<T> {
    None
}

pub struct RepeatRequest {
    pub service: Service<(), (), ()>,
    pub count: usize,
}

#[derive(Component)]
pub struct Salutation(pub Box<str>);

#[derive(Component)]
pub struct Name(pub Box<str>);

#[derive(Component)]
pub struct RunCount(pub usize);

pub fn say_hello(
    In(input): BlockingServiceInput<()>,
    salutation_query: Query<Option<&Salutation>>,
    name_query: Query<Option<&Name>>,
    mut run_count: Query<Option<&mut RunCount>>,
) {
    let salutation = salutation_query
        .get(input.provider)
        .ok()
        .flatten()
        .map(|x| &*x.0)
        .unwrap_or("Hello, ");

    let name = name_query
        .get(input.provider)
        .ok()
        .flatten()
        .map(|x| &*x.0)
        .unwrap_or("world");

    println!("{salutation}{name}");

    if let Ok(Some(mut count)) = run_count.get_mut(input.provider) {
        count.0 += 1;
    }
}

pub fn repeat_service(
    In(input): AsyncServiceInput<RepeatRequest>,
    mut run_count: Query<Option<&mut RunCount>>,
) -> impl std::future::Future<Output = ()> + 'static + Send + Sync {
    if let Ok(Some(mut count)) = run_count.get_mut(input.provider) {
        count.0 += 1;
    }

    async move {
        for _ in 0..input.request.count {
            input.channel.query((), input.request.service).await;
        }
    }
}

#[derive(Component)]
pub struct TestComponent;

#[derive(Component, Resource)]
pub struct Integer {
    pub value: i32,
}

/// This is an ordinary buffer newtype whose only purpose is to test the
/// #[joined(noncopy_buffer)] feature. We intentionally do not implement
/// the Copy trait for it.
pub struct NonCopyBuffer<T> {
    inner: Buffer<T>,
}

impl<T: 'static + Send + Sync> NonCopyBuffer<T> {
    pub fn register_downcast() {
        let any_interface = AnyBuffer::interface_for::<T>();
        any_interface.register_buffer_downcast(
            std::any::TypeId::of::<NonCopyBuffer<T>>(),
            Box::new(|location| {
                Box::new(NonCopyBuffer::<T> {
                    inner: Buffer {
                        location,
                        _ignore: Default::default(),
                    },
                })
            }),
        );
    }
}

impl<T> Clone for NonCopyBuffer<T> {
    fn clone(&self) -> Self {
        Self { inner: self.inner }
    }
}

impl<T: 'static + Send + Sync> AsAnyBuffer for NonCopyBuffer<T> {
    fn as_any_buffer(&self) -> AnyBuffer {
        self.inner.as_any_buffer()
    }
}

impl<T: 'static + Send + Sync> Bufferable for NonCopyBuffer<T> {
    type BufferType = Self;
    fn into_buffer(self, _builder: &mut Builder) -> Self::BufferType {
        self
    }
}

impl<T: 'static + Send + Sync> Buffering for NonCopyBuffer<T> {
    fn add_listener(&self, listener: Entity, world: &mut World) -> OperationResult {
        self.inner.add_listener(listener, world)
    }

    fn as_input(&self) -> smallvec::SmallVec<[Entity; 8]> {
        self.inner.as_input()
    }

    fn buffered_count(&self, session: Entity, world: &World) -> Result<usize, OperationError> {
        self.inner.buffered_count(session, world)
    }

    fn ensure_active_session(&self, session: Entity, world: &mut World) -> OperationResult {
        self.inner.ensure_active_session(session, world)
    }

    fn gate_action(
        &self,
        session: Entity,
        action: crate::Gate,
        world: &mut World,
        roster: &mut OperationRoster,
    ) -> OperationResult {
        self.inner.gate_action(session, action, world, roster)
    }

    fn verify_scope(&self, scope: Entity) {
        self.inner.verify_scope(scope);
    }
}

impl<T: 'static + Send + Sync> Joining for NonCopyBuffer<T> {
    type Item = T;
    fn pull(&self, session: Entity, world: &mut World) -> Result<Self::Item, OperationError> {
        self.inner.pull(session, world)
    }
}

impl<T: 'static + Send + Sync> Accessing for NonCopyBuffer<T> {
    type Key = BufferKey<T>;
    fn add_accessor(&self, accessor: Entity, world: &mut World) -> OperationResult {
        self.inner.add_accessor(accessor, world)
    }

    fn create_key(&self, builder: &crate::BufferKeyBuilder) -> Self::Key {
        self.inner.create_key(builder)
    }

    fn deep_clone_key(key: &Self::Key) -> Self::Key {
        key.deep_clone()
    }

    fn is_key_in_use(key: &Self::Key) -> bool {
        key.is_in_use()
    }
}<|MERGE_RESOLUTION|>--- conflicted
+++ resolved
@@ -19,14 +19,9 @@
 pub use bevy_app::{App, Update};
 use bevy_core::{FrameCountPlugin, TaskPoolPlugin, TypeRegistrationPlugin};
 pub use bevy_ecs::{
-<<<<<<< HEAD
-    prelude::{Commands, Component, Entity, In, Local, Query, ResMut, Resource},
+    prelude::{Commands, Component, Entity, In, Local, Query, ResMut, Resource, World},
     system::IntoSystem,
     world::CommandQueue,
-=======
-    prelude::{Commands, Component, Entity, In, Local, Query, ResMut, Resource, World},
-    system::{CommandQueue, IntoSystem},
->>>>>>> 152228c2
 };
 use bevy_time::TimePlugin;
 
@@ -167,7 +162,10 @@
 
     // Check that all buffers in the world are empty
     pub fn confirm_buffers_empty(&mut self) -> Result<(), Vec<Entity>> {
-        let mut query = self.app.world_mut().query::<(Entity, &GetBufferedSessionsFn)>();
+        let mut query = self
+            .app
+            .world_mut()
+            .query::<(Entity, &GetBufferedSessionsFn)>();
         let buffers: Vec<_> = query
             .iter(self.app.world())
             .map(|(e, get_sessions)| (e, get_sessions.0))
