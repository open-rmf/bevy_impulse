--- conflicted
+++ resolved
@@ -426,8 +426,6 @@
     }
 }
 
-<<<<<<< HEAD
-=======
 impl<T> Accessor for BufferKey<T>
 where
     T: Send + Sync + 'static,
@@ -435,7 +433,6 @@
     type Buffers = Buffer<T>;
 }
 
->>>>>>> 7f3de4ff
 impl<T> Accessor for Vec<BufferKey<T>>
 where
     T: Send + Sync + 'static,
