/*
 * Copyright (C) 2023 Open Source Robotics Foundation
 *
 * Licensed under the Apache License, Version 2.0 (the "License");
 * you may not use this file except in compliance with the License.
 * You may obtain a copy of the License at
 *
 *     http://www.apache.org/licenses/LICENSE-2.0
 *
 * Unless required by applicable law or agreed to in writing, software
 * distributed under the License is distributed on an "AS IS" BASIS,
 * WITHOUT WARRANTIES OR CONDITIONS OF ANY KIND, either express or implied.
 * See the License for the specific language governing permissions and
 * limitations under the License.
 *
*/

<<<<<<< HEAD
use bevy::prelude::{Component, Bundle, Entity, Commands, World, BuildChildren};
use bevy::utils::all_tuples;
=======
use bevy::{
    prelude::{
        Component, Bundle, Entity, Commands, World, BuildChildren, Deref,
        DerefMut, With,
    },
    ecs::query::ReadOnlyWorldQuery,
};
>>>>>>> 128b5091

use crossbeam::channel::{Receiver, unbounded};

use std::{rc::Rc, cell::RefCell, sync::Arc};

use smallvec::SmallVec;

use crate::{
    InputSlot, Output, UnusedTarget, RedirectWorkflowStream, RedirectScopeStream,
    AddOperation, AddImpulse, OperationRoster, OperationResult, OrBroken, ManageInput,
    InnerChannel, TakenStream, StreamChannel, Push, Builder,
};

pub trait Stream: 'static + Send + Sync + Sized {
    type Container: IntoIterator<Item = Self> + Extend<Self> + Default;

    fn send(
        self,
        StreamRequest { session, target, world, roster, .. }: StreamRequest
    ) -> OperationResult {
        if let Some(target) = target {
            world.get_entity_mut(target)
                .or_broken()?
                .give_input(session, self, roster)?;
        }

        Ok(())
    }

    fn spawn_scope_stream(
        in_scope: Entity,
        out_scope: Entity,
        commands: &mut Commands,
    ) -> (
        InputSlot<Self>,
        Output<Self>,
    ) {
        let source = commands.spawn(()).id();
        let target = commands.spawn(UnusedTarget).id();
        commands.add(AddOperation::new(Some(in_scope), source, RedirectScopeStream::<Self>::new(target)));
        (
            InputSlot::new(in_scope, source),
            Output::new(out_scope, target),
        )
    }

    fn spawn_workflow_stream(
        builder: &mut Builder,
    ) -> InputSlot<Self> {
        let source = builder.commands.spawn(()).id();
        builder.commands.add(AddOperation::new(
            Some(builder.scope()), source, RedirectWorkflowStream::<Self>::new()),
        );
        InputSlot::new(builder.scope, source)
    }

    fn spawn_node_stream(
        map: &mut StreamTargetMap,
        builder: &mut Builder,
    ) -> (
        StreamTargetStorage<Self>,
        Output<Self>,
    ) {
        let target = builder.commands.spawn(UnusedTarget).id();
        let index = map.add(target);
        (
            StreamTargetStorage::new(index),
            Output::new(builder.scope, target),
        )
    }

    fn take_stream(
        source: Entity,
        map: &mut StreamTargetMap,
        commands: &mut Commands,
    ) -> (
        StreamTargetStorage<Self>,
        Receiver<Self>,
    ) {
        let (sender, receiver) = unbounded::<Self>();
        let target = commands
            .spawn(())
            // Set the parent of this stream to be the session so it can be
            // recursively despawned together.
            .set_parent(source)
            .id();

        let index = map.add(target);

        commands.add(AddImpulse::new(target, TakenStream::new(sender)));

        (
            StreamTargetStorage::new(index),
            receiver,
        )
    }

    fn collect_stream(
        source: Entity,
        target: Entity,
        map: &mut StreamTargetMap,
        commands: &mut Commands,
    ) -> StreamTargetStorage<Self> {
        let redirect = commands.spawn(()).set_parent(source).id();
        commands.add(AddImpulse::new(
            redirect,
            Push::<Self>::new(target, true),
        ));
        let index = map.add(redirect);
        StreamTargetStorage::new(index)
    }
}

/// A simple newtype wrapper that turns any suitable data structure
/// (`'static + Send + Sync`) into a stream.
#[derive(Clone, Copy, Debug, Deref, DerefMut)]
pub struct StreamOf<T>(pub T);

impl<T: 'static + Send + Sync> Stream for StreamOf<T> {
    type Container = SmallVec<[StreamOf<T>; 16]>;
}

pub struct StreamBuffer<T: Stream> {
    // TODO(@mxgrey): Consider replacing the Rc with an unsafe pointer so that
    // no heap allocation is needed each time a stream is used in a blocking
    // function.
    container: Rc<RefCell<T::Container>>,
    target: Option<Entity>,
}

impl<T: Stream> Clone for StreamBuffer<T> {
    fn clone(&self) -> Self {
        Self {
            container: Rc::clone(&self.container),
            target: self.target.clone(),
        }
    }
}

impl<T: Stream + std::fmt::Debug> StreamBuffer<T> {
    pub fn send(&self, data: T) {
        self.container.borrow_mut().extend([data]);
    }
}

pub struct StreamRequest<'a> {
    /// The node that emitted the stream
    pub source: Entity,
    /// The session of the stream
    pub session: Entity,
    /// The target of the stream, if a specific target exists.
    pub target: Option<Entity>,
    /// The world that the stream exists inside
    pub world: &'a mut World,
    /// The roster of the stream
    pub roster: &'a mut OperationRoster,
}

/// [`StreamAvailable`] is a marker component that indicates what streams are offered by
/// a service.
#[derive(Component)]
pub struct StreamAvailable<T: Stream> {
    _ignore: std::marker::PhantomData<T>,
}

impl<T: Stream> Default for StreamAvailable<T> {
    fn default() -> Self {
        Self { _ignore: Default::default() }
    }
}

/// [`StreamTargetStorage`] keeps track of the target for each stream for a source.
#[derive(Component)]
pub struct StreamTargetStorage<T: Stream> {
    index: usize,
    _ignore: std::marker::PhantomData<T>,
}

impl<T: Stream> StreamTargetStorage<T> {
    fn new(index: usize) -> Self {
        Self { index, _ignore: Default::default() }
    }

    pub fn get(&self) -> usize {
        self.index
    }
}

/// The actual entity target of the stream is held in this component which does
/// not have any generic parameters. This means it is possible to lookup the
/// targets of the streams coming out of the node without knowing the concrete
/// type of the streams. This is crucial for being able to redirect the stream
/// targets.
//
// TODO(@mxgrey): Consider whether we should store stream type information in here
#[derive(Component, Default)]
pub struct StreamTargetMap {
    pub(crate) map: SmallVec<[Entity; 8]>,
}

impl StreamTargetMap {
    fn add(&mut self, target: Entity) -> usize {
        let index = self.map.len();
        self.map.push(target);
        index
    }

    pub fn map(&self) -> &SmallVec<[Entity; 8]> {
        &self.map
    }

    pub fn get(&self, index: usize) -> Option<Entity> {
        self.map.get(index).copied()
    }
}

pub trait StreamPack: 'static + Send + Sync {
    type StreamAvailableBundle: Bundle + Default;
    type StreamFilter: ReadOnlyWorldQuery;
    type StreamStorageBundle: Bundle;
    type StreamInputPack;
    type StreamOutputPack: std::fmt::Debug;
    type Receiver;
    type Channel;
    type Buffer: Clone;

    fn spawn_scope_streams(
        in_scope: Entity,
        out_scope: Entity,
        commands: &mut Commands,
    ) -> (
        Self::StreamInputPack,
        Self::StreamOutputPack,
    );

    fn spawn_workflow_streams(builder: &mut Builder) -> Self::StreamInputPack;

    fn spawn_node_streams(
        map: &mut StreamTargetMap,
        builder: &mut Builder,
    ) -> (
        Self::StreamStorageBundle,
        Self::StreamOutputPack,
    );

    fn take_streams(source: Entity, map: &mut StreamTargetMap, builder: &mut Commands) -> (
        Self::StreamStorageBundle,
        Self::Receiver,
    );

    fn collect_streams(
        source: Entity,
        target: Entity,
        map: &mut StreamTargetMap,
        commands: &mut Commands,
    ) -> Self::StreamStorageBundle;

    fn make_channel(inner: &Arc<InnerChannel>, world: &World) -> Self::Channel;

    fn make_buffer(source: Entity, world: &World) -> Self::Buffer;

    fn process_buffer(
        buffer: Self::Buffer,
        source: Entity,
        session: Entity,
        world: &mut World,
        roster: &mut OperationRoster,
    ) -> OperationResult;
}

impl<T: Stream> StreamPack for T {
    type StreamAvailableBundle = StreamAvailable<Self>;
    type StreamFilter = With<StreamAvailable<Self>>;
    type StreamStorageBundle = StreamTargetStorage<Self>;
    type StreamInputPack = InputSlot<Self>;
    type StreamOutputPack = Output<Self>;
    type Receiver = Receiver<Self>;
    type Channel = StreamChannel<Self>;
    type Buffer = StreamBuffer<Self>;

    fn spawn_scope_streams(
        in_scope: Entity,
        out_scope: Entity,
        commands: &mut Commands,
    ) -> (
        Self::StreamInputPack,
        Self::StreamOutputPack,
    ) {
        T::spawn_scope_stream(in_scope, out_scope, commands)
    }

    fn spawn_workflow_streams(builder: &mut Builder) -> Self::StreamInputPack {
        T::spawn_workflow_stream(builder)
    }

    fn spawn_node_streams(
        map: &mut StreamTargetMap,
        builder: &mut Builder,
    ) -> (
        Self::StreamStorageBundle,
        Self::StreamOutputPack,
    ) {
        T::spawn_node_stream(map, builder)
    }

    fn take_streams(
        source: Entity,
        map: &mut StreamTargetMap,
        commands: &mut Commands,
    ) -> (
        Self::StreamStorageBundle,
        Self::Receiver,
    ) {
        Self::take_stream(source, map, commands)
    }

    fn collect_streams(
        source: Entity,
        target: Entity,
        map: &mut StreamTargetMap,
        commands: &mut Commands,
    ) -> Self::StreamStorageBundle {
        Self::collect_stream(source, target, map, commands)
    }

    fn make_channel(
        inner: &Arc<InnerChannel>,
        world: &World,
    ) -> Self::Channel {
        let index = world.get::<StreamTargetStorage<Self>>(inner.source())
            .map(|t| t.index);
        let target = index.map(
            |index| world
                .get::<StreamTargetMap>(inner.source())
                .map(|t| t.get(index))
                .flatten()
        ).flatten();
        StreamChannel::new(target, Arc::clone(inner))
    }

    fn make_buffer(source: Entity, world: &World) -> Self::Buffer {
        let index = world.get::<StreamTargetStorage<Self>>(source)
            .map(|t| t.index);
        let target = index.map(
            |index| world
                .get::<StreamTargetMap>(source)
                .map(|t| t.get(index))
                .flatten()
        ).flatten();
        StreamBuffer { container: Default::default(), target }
    }

    fn process_buffer(
        buffer: Self::Buffer,
        source: Entity,
        session: Entity,
        world: &mut World,
        roster: &mut OperationRoster,
    ) -> OperationResult {
        let target = buffer.target;
        for data in Rc::into_inner(buffer.container).or_broken()?.into_inner().into_iter() {
            data.send(StreamRequest { source, session, target, world, roster })?;
        }

        Ok(())
    }
}

impl StreamPack for () {
    type StreamAvailableBundle = ();
    type StreamFilter = ();
    type StreamStorageBundle = ();
    type StreamInputPack = ();
    type StreamOutputPack = ();
    type Receiver = ();
    type Channel = ();
    type Buffer = ();

    fn spawn_scope_streams(
        _: Entity,
        _: Entity,
        _: &mut Commands,
    ) -> (
        Self::StreamInputPack,
        Self::StreamOutputPack,
    ) {
        ((), ())
    }

    fn spawn_workflow_streams(_: &mut Builder) -> Self::StreamInputPack {
        ()
    }

    fn spawn_node_streams(
        _: &mut StreamTargetMap,
        _: &mut Builder,
    ) -> (
        Self::StreamStorageBundle,
        Self::StreamOutputPack,
    ) {
        ((), ())
    }

    fn take_streams(_: Entity, _: &mut StreamTargetMap, _: &mut Commands) -> (
        Self::StreamStorageBundle,
        Self::Receiver,
    ) {
        ((), ())
    }

    fn collect_streams(
        _: Entity,
        _: Entity,
        _: &mut StreamTargetMap,
        _: &mut Commands,
    ) -> Self::StreamStorageBundle {
        ()
    }

    fn make_channel(
        _: &Arc<InnerChannel>,
        _: &World,
    ) -> Self::Channel {
        ()
    }

    fn make_buffer(_: Entity, _: &World) -> Self::Buffer {
        ()
    }

    fn process_buffer(
        _: Self::Buffer,
        _: Entity,
        _: Entity,
        _: &mut World,
        _: &mut OperationRoster,
    ) -> OperationResult {
        Ok(())
    }
}

impl<T1: StreamPack> StreamPack for (T1,) {
    type StreamAvailableBundle = T1::StreamAvailableBundle;
    type StreamFilter = T1::StreamFilter;
    type StreamStorageBundle = T1::StreamStorageBundle;
    type StreamInputPack = T1::StreamInputPack;
    type StreamOutputPack = T1::StreamOutputPack;
    type Receiver = T1::Receiver;
    type Channel = T1::Channel;
    type Buffer = T1::Buffer;

    fn spawn_scope_streams(
        in_scope: Entity,
        out_scope: Entity,
        commands: &mut Commands,
    ) -> (
        Self::StreamInputPack,
        Self::StreamOutputPack,
    ) {
        T1::spawn_scope_streams(in_scope, out_scope, commands)
    }

    fn spawn_workflow_streams(builder: &mut Builder) -> Self::StreamInputPack {
        T1::spawn_workflow_streams(builder)
    }

    fn spawn_node_streams(
        map: &mut StreamTargetMap,
        builder: &mut Builder,
    ) -> (
        Self::StreamStorageBundle,
        Self::StreamOutputPack,
    ) {
        T1::spawn_node_streams(map, builder)
    }

    fn take_streams(source: Entity, map: &mut StreamTargetMap, builder: &mut Commands) -> (
        Self::StreamStorageBundle,
        Self::Receiver,
    ) {
        T1::take_streams(source, map, builder)
    }

    fn collect_streams(
        source: Entity,
        target: Entity,
        map: &mut StreamTargetMap,
        commands: &mut Commands,
    ) -> Self::StreamStorageBundle {
        T1::collect_streams(source, target, map, commands)
    }

    fn make_channel(
        inner: &Arc<InnerChannel>,
        world: &World,
    ) -> Self::Channel {
        T1::make_channel(inner, world)
    }

    fn make_buffer(source: Entity, world: &World) -> Self::Buffer {
        T1::make_buffer(source, world)
    }

    fn process_buffer(
        buffer: Self::Buffer,
        source: Entity,
        session: Entity,
        world: &mut World,
        roster: &mut OperationRoster,
    ) -> OperationResult {
        T1::process_buffer(buffer, source, session, world, roster)?;
        Ok(())
    }
}

<<<<<<< HEAD
=======
impl<T1: StreamPack, T2: StreamPack> StreamPack for (T1, T2) {
    type StreamAvailableBundle = (T1::StreamAvailableBundle, T2::StreamAvailableBundle);
    type StreamFilter = (T1::StreamFilter, T2::StreamFilter);
    type StreamStorageBundle = (T1::StreamStorageBundle, T2::StreamStorageBundle);
    type StreamInputPack = (T1::StreamInputPack, T2::StreamInputPack);
    type StreamOutputPack = (T1::StreamOutputPack, T2::StreamOutputPack);
    type Receiver = (T1::Receiver, T2::Receiver);
    type Channel = (T1::Channel, T2::Channel);
    type Buffer = (T1::Buffer, T2::Buffer);
>>>>>>> 128b5091

macro_rules! impl_streampack_for_tuple {
    ($($T:ident),*) => {
        #[allow(non_snake_case)]
        impl<$($T: StreamPack),*> StreamPack for ($($T,)*) {
            type StreamAvailableBundle = ($($T::StreamAvailableBundle,)*);
            type StreamStorageBundle = ($($T::StreamStorageBundle,)*);
            type StreamInputPack = ($($T::StreamInputPack,)*);
            type StreamOutputPack = ($($T::StreamOutputPack,)*);
            type Receiver = ($($T::Receiver,)*);
            type Channel = ($($T::Channel,)*);
            type Buffer = ($($T::Buffer,)*);

            fn spawn_scope_streams(
                in_scope: Entity,
                out_scope: Entity,
                commands: &mut Commands,
            ) -> (
                Self::StreamInputPack,
                Self::StreamOutputPack,
            ) {
                let ($($T,)*) = (
                    $(
                        $T::spawn_scope_streams(in_scope, out_scope, commands),
                    )*
                );
                // Now unpack the tuples
                (
                    (
                        $(
                            $T.0,
                        )*
                    ),
                    (
                        $(
                            $T.1,
                        )*
                    )
                )
            }

            fn spawn_workflow_streams(builder: &mut Builder) -> Self::StreamInputPack {
                (
                    $($T::spawn_workflow_streams(builder),
                    )*
                 )
            }

            fn spawn_node_streams(
                map: &mut StreamTargetMap,
                builder: &mut Builder,
            ) -> (
                Self::StreamStorageBundle,
                Self::StreamOutputPack,
            ) {
                let ($($T,)*) = (
                    $(
                        $T::spawn_node_streams(map, builder),
                    )*
                );
                // Now unpack the tuples
                (
                    (
                        $(
                            $T.0,
                        )*
                    ),
                    (
                        $(
                            $T.1,
                        )*
                    )
                )
            }

            fn take_streams(source: Entity, map: &mut StreamTargetMap, builder: &mut Commands) -> (
                Self::StreamStorageBundle,
                Self::Receiver,
            ) {
                let ($($T,)*) = (
                    $(
                        $T::take_streams(source, map, builder),
                    )*
                );
                // Now unpack the tuples
                (
                    (
                        $(
                            $T.0,
                        )*
                    ),
                    (
                        $(
                            $T.1,
                        )*
                    )
                )
            }

            fn collect_streams(
                source: Entity,
                target: Entity,
                map: &mut StreamTargetMap,
                commands: &mut Commands,
            ) -> Self::StreamStorageBundle {
                (
                    $(
                        $T::collect_streams(source, target, map, commands),
                    )*
                )
            }

            fn make_channel(
                inner: &Arc<InnerChannel>,
                world: &World,
            ) -> Self::Channel {
                (
                    $(
                        $T::make_channel(inner, world),
                    )*
                )
            }

            fn make_buffer(source: Entity, world: &World) -> Self::Buffer {
                (
                    $(
                        $T::make_buffer(source, world),
                    )*
                )
            }

            fn process_buffer(
                buffer: Self::Buffer,
                source: Entity,
                session: Entity,
                world: &mut World,
                roster: &mut OperationRoster,
            ) -> OperationResult {
                let ($($T,)*) = buffer;
                $(
                    $T::process_buffer($T, source, session, world, roster)?;
                )*
                Ok(())
            }
        }
    }
}

<<<<<<< HEAD
// Implements the `StreamPack` trait for all tuples between size 2 and 12
// (inclusive) made of types that implement `StreamPack`
all_tuples!(impl_streampack_for_tuple, 2, 12, T);
=======
impl<T1: StreamPack, T2: StreamPack, T3: StreamPack> StreamPack for (T1, T2, T3) {
    type StreamAvailableBundle = (T1::StreamAvailableBundle, T2::StreamAvailableBundle, T3::StreamAvailableBundle);
    type StreamFilter = (T1::StreamFilter, T2::StreamFilter, T3::StreamFilter);
    type StreamStorageBundle = (T1::StreamStorageBundle, T2::StreamStorageBundle, T3::StreamStorageBundle);
    type StreamInputPack = (T1::StreamInputPack, T2::StreamInputPack, T3::StreamInputPack);
    type StreamOutputPack = (T1::StreamOutputPack, T2::StreamOutputPack, T3::StreamOutputPack);
    type Receiver = (T1::Receiver, T2::Receiver, T3::Receiver);
    type Channel = (T1::Channel, T2::Channel, T3::Channel);
    type Buffer = (T1::Buffer, T2::Buffer, T3::Buffer);

    fn spawn_scope_streams(
        in_scope: Entity,
        out_scope: Entity,
        commands: &mut Commands,
    ) -> (
        Self::StreamInputPack,
        Self::StreamOutputPack,
    ) {
        let t1 = T1::spawn_scope_streams(in_scope, out_scope, commands);
        let t2 = T2::spawn_scope_streams(in_scope, out_scope, commands);
        let t3 = T3::spawn_scope_streams(in_scope, out_scope, commands);
        ((t1.0, t2.0, t3.0), (t1.1, t2.1, t3.1))
    }

    fn spawn_workflow_streams(builder: &mut Builder) -> Self::StreamInputPack {
        let t1 = T1::spawn_workflow_streams(builder);
        let t2 = T2::spawn_workflow_streams(builder);
        let t3 = T3::spawn_workflow_streams(builder);
        (t1, t2, t3)
    }

    fn spawn_node_streams(
        map: &mut StreamTargetMap,
        builder: &mut Builder,
    ) -> (
        Self::StreamStorageBundle,
        Self::StreamOutputPack,
    ) {
        let t1 = T1::spawn_node_streams(map, builder);
        let t2 = T2::spawn_node_streams(map, builder);
        let t3 = T3::spawn_node_streams(map, builder);
        ((t1.0, t2.0, t3.0), (t1.1, t2.1, t3.1))
    }

    fn take_streams(source: Entity, map: &mut StreamTargetMap, builder: &mut Commands) -> (
        Self::StreamStorageBundle,
        Self::Receiver,
    ) {
        let t1 = T1::take_streams(source, map, builder);
        let t2 = T2::take_streams(source, map, builder);
        let t3 = T3::take_streams(source, map, builder);
        ((t1.0, t2.0, t3.0), (t1.1, t2.1, t3.1))
    }

    fn collect_streams(
        source: Entity,
        target: Entity,
        map: &mut StreamTargetMap,
        commands: &mut Commands,
    ) -> Self::StreamStorageBundle {
        let t1 = T1::collect_streams(source, target, map, commands);
        let t2 = T2::collect_streams(source, target, map, commands);
        let t3 = T3::collect_streams(source, target, map, commands);
        (t1, t2, t3)
    }

    fn make_channel(
        inner: &Arc<InnerChannel>,
        world: &World,
    ) -> Self::Channel {
        let t1 = T1::make_channel(inner, world);
        let t2 = T2::make_channel(inner, world);
        let t3 = T3::make_channel(inner, world);
        (t1, t2, t3)
    }

    fn make_buffer(source: Entity, world: &World) -> Self::Buffer {
        let t1 = T1::make_buffer(source, world);
        let t2 = T2::make_buffer(source, world);
        let t3 = T3::make_buffer(source, world);
        (t1, t2, t3)
    }

    fn process_buffer(
        buffer: Self::Buffer,
        source: Entity,
        session: Entity,
        world: &mut World,
        roster: &mut OperationRoster,
    ) -> OperationResult {
        T1::process_buffer(buffer.0, source, session, world, roster)?;
        T2::process_buffer(buffer.1, source, session, world, roster)?;
        T3::process_buffer(buffer.2, source, session, world, roster)?;
        Ok(())
    }
}

/// Used by [`ServiceDiscovery`](crate::ServiceDiscovery) to filter services
/// based on what streams they provide. If a stream is required, you should wrap
/// the stream type in [`Require`]. If a stream is optional, then wrap it in
/// [`Option`].
///
/// The service you receive will appear as though it provides all the stream
/// types wrapped in both your `Require` and `Option` filters, but it might not
/// actually provide any of the streams that were wrapped in `Option`. A service
/// that does not actually provide the optional stream can be treated as if it
/// does provide the stream, except it will never actually send out any of that
/// optional stream data.
///
/// ```
/// use bevy_impulse::{*, testing::*};
///
/// fn service_discovery_system(
///     discover: ServiceDiscovery<
///         f32,
///         f32,
///         (
///             Require<(StreamOf<f32>, StreamOf<u32>)>,
///             Option<(StreamOf<String>, StreamOf<u8>)>,
///         )
///     >
/// ) {
///     let service: Service<
///         f32,
///         f32,
///         (
///             (StreamOf<f32>, StreamOf<u32>),
///             (StreamOf<String>, StreamOf<u8>),
///         )
///     > = discover.iter().next().unwrap();
/// }
/// ```
pub trait StreamFilter {
    type Filter: ReadOnlyWorldQuery;
    type Pack: StreamPack;
}

/// Used by [`ServiceDiscovery`](crate::ServiceDiscovery) to indicate that a
/// certain pack of streams is required.
///
/// For streams that are optional, wrap them in [`Option`] instead.
///
/// See [`StreamFilter`] for a usage example.
pub struct Require<T> {
    _ignore: std::marker::PhantomData<T>,
}

impl StreamFilter for () {
    type Filter = ();
    type Pack = ();
}

impl<T: StreamPack> StreamFilter for Require<T> {
    type Filter = T::StreamFilter;
    type Pack = T;
}

impl<T: StreamPack> StreamFilter for Option<T> {
    type Filter = ();
    type Pack = T;
}

impl<T0: StreamFilter, T1: StreamFilter> StreamFilter for (T0, T1) {
    type Filter = (T0::Filter, T1::Filter);
    type Pack = (T0::Pack, T1::Pack);
}

#[cfg(test)]
mod tests {
    use crate::{*, testing::*};

    #[test]
    fn test_single_stream() {
        let mut context = TestingContext::minimal_plugins();

        let count_blocking_srv = context.command(|commands| {
            commands.spawn_service(
                |In(input): BlockingServiceInput<u32, StreamOf<u32>>| {
                    for i in 0..input.request {
                        input.streams.send(StreamOf(i));
                    }
                    return input.request;
                }
            )
        });

        test_counting_stream(count_blocking_srv, &mut context);

        let count_async_srv = context.command(|commands| {
            commands.spawn_service(
                |In(input): AsyncServiceInput<u32, StreamOf<u32>>| {
                    async move {
                        for i in 0..input.request {
                            input.streams.send(StreamOf(i));
                        }
                        return input.request;
                    }
                }
            )
        });

        test_counting_stream(count_async_srv, &mut context);

        let count_blocking_callback = (
            |In(input): BlockingCallbackInput<u32, StreamOf<u32>>| {
                for i in 0..input.request {
                    input.streams.send(StreamOf(i));
                }
                return input.request;
            }
        ).as_callback();

        test_counting_stream(count_blocking_callback, &mut context);

        let count_async_callback = (
            |In(input): AsyncCallbackInput<u32, StreamOf<u32>>| {
                async move {
                    for i in 0..input.request {
                        input.streams.send(StreamOf(i));
                    }
                    return input.request;
                }
            }
        ).as_callback();

        test_counting_stream(count_async_callback, &mut context);

        let count_blocking_map = (
            |input: BlockingMap<u32, StreamOf<u32>>| {
                for i in 0..input.request {
                    input.streams.send(StreamOf(i));
                }
                return input.request;
            }
        ).as_map();

        test_counting_stream(count_blocking_map, &mut context);

        let count_async_map = (
            |input: AsyncMap<u32, StreamOf<u32>>| {
                async move {
                    for i in 0..input.request {
                        input.streams.send(StreamOf(i));
                    }
                    return input.request;
                }
            }
        ).as_map();

        test_counting_stream(count_async_map, &mut context);
    }

    fn test_counting_stream(
        provider: impl Provider<Request = u32, Response = u32, Streams = StreamOf<u32>>,
        context: &mut TestingContext,
    ) {
        let mut recipient = context.command(|commands| {
            commands.request(10, provider).take()
        });

        context.run_with_conditions(&mut recipient.response, Duration::from_secs(2));
        assert!(recipient.response.take().available().is_some_and(|v| v == 10));
        let stream: Vec<u32> = recipient.streams.into_iter().map(|v| v.0).collect();
        assert_eq!(stream, [0, 1, 2, 3, 4, 5, 6, 7, 8, 9]);
        assert!(context.no_unhandled_errors());
    }

    type FormatStreams = (StreamOf<u32>, StreamOf<i32>, StreamOf<f32>);
    #[test]
    fn test_tuple_stream() {
        let mut context = TestingContext::minimal_plugins();

        let parse_blocking_srv = context.command(|commands| {
            commands.spawn_service(
                |In(input): BlockingServiceInput<String, FormatStreams>| {
                    impl_formatting_streams_blocking(input.request, input.streams);
                }
            )
        });

        test_formatting_stream(parse_blocking_srv, &mut context);

        let parse_async_srv = context.command(|commands| {
            commands.spawn_service(
                |In(input): AsyncServiceInput<String, FormatStreams>| {
                    async move {
                        impl_formatting_streams_async(input.request, input.streams);
                    }
                }
            )
        });

        test_formatting_stream(parse_async_srv, &mut context);

        let parse_blocking_callback = (
            |In(input): BlockingCallbackInput<String, FormatStreams>| {
                impl_formatting_streams_blocking(input.request, input.streams);
            }
        ).as_callback();

        test_formatting_stream(parse_blocking_callback, &mut context);

        let parse_async_callback = (
            |In(input): AsyncCallbackInput<String, FormatStreams>| {
                async move {
                    impl_formatting_streams_async(input.request, input.streams);
                }
            }
        ).as_callback();

        test_formatting_stream(parse_async_callback, &mut context);

        let parse_blocking_map = (
            |input: BlockingMap<String, FormatStreams>| {
                impl_formatting_streams_blocking(input.request, input.streams);
            }
        ).as_map();

        test_formatting_stream(parse_blocking_map, &mut context);

        let parse_async_map = (
            |input: AsyncMap<String, FormatStreams>| {
                async move {
                    impl_formatting_streams_async(input.request, input.streams);
                }
            }
        ).as_map();

        test_formatting_stream(parse_async_map, &mut context);
    }

    fn impl_formatting_streams_blocking(
        request: String,
        streams: <FormatStreams as StreamPack>::Buffer,
    ) {
        if let Ok(value) = request.parse::<u32>() {
            streams.0.send(StreamOf(value));
        }

        if let Ok(value) = request.parse::<i32>() {
            streams.1.send(StreamOf(value));
        }

        if let Ok(value) = request.parse::<f32>() {
            streams.2.send(StreamOf(value));
        }
    }

    fn impl_formatting_streams_async(
        request: String,
        streams: <FormatStreams as StreamPack>::Channel,
    ) {
        if let Ok(value) = request.parse::<u32>() {
            streams.0.send(StreamOf(value));
        }

        if let Ok(value) = request.parse::<i32>() {
            streams.1.send(StreamOf(value));
        }

        if let Ok(value) = request.parse::<f32>() {
            streams.2.send(StreamOf(value));
        }
    }

    fn test_formatting_stream(
        provider: impl Provider<Request = String, Response = (), Streams = FormatStreams> + Clone,
        context: &mut TestingContext,
    ) {
        let mut recipient = context.command(|commands| {
            commands.request("5".to_owned(), provider.clone()).take()
        });

        context.run_with_conditions(&mut recipient.response, Duration::from_secs(2));
        assert!(recipient.response.take().available().is_some());
        assert!(context.no_unhandled_errors());

        let outcome: FormatOutcome = recipient.into();
        assert_eq!(outcome.stream_u32, [5]);
        assert_eq!(outcome.stream_i32, [5]);
        assert_eq!(outcome.stream_f32, [5.0]);

        let mut recipient = context.command(|commands| {
            commands.request("-2".to_owned(), provider.clone()).take()
        });

        context.run_with_conditions(&mut recipient.response, Duration::from_secs(2));
        assert!(recipient.response.take().available().is_some());
        assert!(context.no_unhandled_errors());

        let outcome: FormatOutcome = recipient.into();
        assert!(outcome.stream_u32.is_empty());
        assert_eq!(outcome.stream_i32, [-2]);
        assert_eq!(outcome.stream_f32, [-2.0]);

        let mut recipient = context.command(|commands| {
            commands.request("6.7".to_owned(), provider.clone()).take()
        });

        context.run_with_conditions(&mut recipient.response, Duration::from_secs(2));
        assert!(recipient.response.take().available().is_some());
        assert!(context.no_unhandled_errors());

        let outcome: FormatOutcome = recipient.into();
        assert!(outcome.stream_u32.is_empty());
        assert!(outcome.stream_i32.is_empty());
        assert_eq!(outcome.stream_f32, [6.7]);

        let mut recipient = context.command(|commands| {
            commands.request("hello".to_owned(), provider.clone()).take()
        });

        context.run_with_conditions(&mut recipient.response, Duration::from_secs(2));
        assert!(recipient.response.take().available().is_some());
        assert!(context.no_unhandled_errors());

        let outcome: FormatOutcome = recipient.into();
        assert!(outcome.stream_u32.is_empty());
        assert!(outcome.stream_i32.is_empty());
        assert!(outcome.stream_f32.is_empty());
    }

    struct FormatOutcome {
        stream_u32: Vec<u32>,
        stream_i32: Vec<i32>,
        stream_f32: Vec<f32>,
    }

    impl From<Recipient<(), FormatStreams>> for FormatOutcome {
        fn from(recipient: Recipient<(), FormatStreams>) -> Self {
            Self {
                stream_u32: recipient.streams.0.into_iter().map(|v| v.0).collect(),
                stream_i32: recipient.streams.1.into_iter().map(|v| v.0).collect(),
                stream_f32: recipient.streams.2.into_iter().map(|v| v.0).collect()
            }
        }
    }
}
>>>>>>> 128b5091
<|MERGE_RESOLUTION|>--- conflicted
+++ resolved
@@ -15,18 +15,14 @@
  *
 */
 
-<<<<<<< HEAD
-use bevy::prelude::{Component, Bundle, Entity, Commands, World, BuildChildren};
-use bevy::utils::all_tuples;
-=======
 use bevy::{
     prelude::{
         Component, Bundle, Entity, Commands, World, BuildChildren, Deref,
         DerefMut, With,
     },
     ecs::query::ReadOnlyWorldQuery,
+    utils::all_tuples,
 };
->>>>>>> 128b5091
 
 use crossbeam::channel::{Receiver, unbounded};
 
@@ -542,24 +538,12 @@
     }
 }
 
-<<<<<<< HEAD
-=======
-impl<T1: StreamPack, T2: StreamPack> StreamPack for (T1, T2) {
-    type StreamAvailableBundle = (T1::StreamAvailableBundle, T2::StreamAvailableBundle);
-    type StreamFilter = (T1::StreamFilter, T2::StreamFilter);
-    type StreamStorageBundle = (T1::StreamStorageBundle, T2::StreamStorageBundle);
-    type StreamInputPack = (T1::StreamInputPack, T2::StreamInputPack);
-    type StreamOutputPack = (T1::StreamOutputPack, T2::StreamOutputPack);
-    type Receiver = (T1::Receiver, T2::Receiver);
-    type Channel = (T1::Channel, T2::Channel);
-    type Buffer = (T1::Buffer, T2::Buffer);
->>>>>>> 128b5091
-
 macro_rules! impl_streampack_for_tuple {
     ($($T:ident),*) => {
         #[allow(non_snake_case)]
         impl<$($T: StreamPack),*> StreamPack for ($($T,)*) {
             type StreamAvailableBundle = ($($T::StreamAvailableBundle,)*);
+            type StreamFilter = ($($T::StreamFilter,)*);
             type StreamStorageBundle = ($($T::StreamStorageBundle,)*);
             type StreamInputPack = ($($T::StreamInputPack,)*);
             type StreamOutputPack = ($($T::StreamOutputPack,)*);
@@ -702,107 +686,9 @@
     }
 }
 
-<<<<<<< HEAD
 // Implements the `StreamPack` trait for all tuples between size 2 and 12
 // (inclusive) made of types that implement `StreamPack`
 all_tuples!(impl_streampack_for_tuple, 2, 12, T);
-=======
-impl<T1: StreamPack, T2: StreamPack, T3: StreamPack> StreamPack for (T1, T2, T3) {
-    type StreamAvailableBundle = (T1::StreamAvailableBundle, T2::StreamAvailableBundle, T3::StreamAvailableBundle);
-    type StreamFilter = (T1::StreamFilter, T2::StreamFilter, T3::StreamFilter);
-    type StreamStorageBundle = (T1::StreamStorageBundle, T2::StreamStorageBundle, T3::StreamStorageBundle);
-    type StreamInputPack = (T1::StreamInputPack, T2::StreamInputPack, T3::StreamInputPack);
-    type StreamOutputPack = (T1::StreamOutputPack, T2::StreamOutputPack, T3::StreamOutputPack);
-    type Receiver = (T1::Receiver, T2::Receiver, T3::Receiver);
-    type Channel = (T1::Channel, T2::Channel, T3::Channel);
-    type Buffer = (T1::Buffer, T2::Buffer, T3::Buffer);
-
-    fn spawn_scope_streams(
-        in_scope: Entity,
-        out_scope: Entity,
-        commands: &mut Commands,
-    ) -> (
-        Self::StreamInputPack,
-        Self::StreamOutputPack,
-    ) {
-        let t1 = T1::spawn_scope_streams(in_scope, out_scope, commands);
-        let t2 = T2::spawn_scope_streams(in_scope, out_scope, commands);
-        let t3 = T3::spawn_scope_streams(in_scope, out_scope, commands);
-        ((t1.0, t2.0, t3.0), (t1.1, t2.1, t3.1))
-    }
-
-    fn spawn_workflow_streams(builder: &mut Builder) -> Self::StreamInputPack {
-        let t1 = T1::spawn_workflow_streams(builder);
-        let t2 = T2::spawn_workflow_streams(builder);
-        let t3 = T3::spawn_workflow_streams(builder);
-        (t1, t2, t3)
-    }
-
-    fn spawn_node_streams(
-        map: &mut StreamTargetMap,
-        builder: &mut Builder,
-    ) -> (
-        Self::StreamStorageBundle,
-        Self::StreamOutputPack,
-    ) {
-        let t1 = T1::spawn_node_streams(map, builder);
-        let t2 = T2::spawn_node_streams(map, builder);
-        let t3 = T3::spawn_node_streams(map, builder);
-        ((t1.0, t2.0, t3.0), (t1.1, t2.1, t3.1))
-    }
-
-    fn take_streams(source: Entity, map: &mut StreamTargetMap, builder: &mut Commands) -> (
-        Self::StreamStorageBundle,
-        Self::Receiver,
-    ) {
-        let t1 = T1::take_streams(source, map, builder);
-        let t2 = T2::take_streams(source, map, builder);
-        let t3 = T3::take_streams(source, map, builder);
-        ((t1.0, t2.0, t3.0), (t1.1, t2.1, t3.1))
-    }
-
-    fn collect_streams(
-        source: Entity,
-        target: Entity,
-        map: &mut StreamTargetMap,
-        commands: &mut Commands,
-    ) -> Self::StreamStorageBundle {
-        let t1 = T1::collect_streams(source, target, map, commands);
-        let t2 = T2::collect_streams(source, target, map, commands);
-        let t3 = T3::collect_streams(source, target, map, commands);
-        (t1, t2, t3)
-    }
-
-    fn make_channel(
-        inner: &Arc<InnerChannel>,
-        world: &World,
-    ) -> Self::Channel {
-        let t1 = T1::make_channel(inner, world);
-        let t2 = T2::make_channel(inner, world);
-        let t3 = T3::make_channel(inner, world);
-        (t1, t2, t3)
-    }
-
-    fn make_buffer(source: Entity, world: &World) -> Self::Buffer {
-        let t1 = T1::make_buffer(source, world);
-        let t2 = T2::make_buffer(source, world);
-        let t3 = T3::make_buffer(source, world);
-        (t1, t2, t3)
-    }
-
-    fn process_buffer(
-        buffer: Self::Buffer,
-        source: Entity,
-        session: Entity,
-        world: &mut World,
-        roster: &mut OperationRoster,
-    ) -> OperationResult {
-        T1::process_buffer(buffer.0, source, session, world, roster)?;
-        T2::process_buffer(buffer.1, source, session, world, roster)?;
-        T3::process_buffer(buffer.2, source, session, world, roster)?;
-        Ok(())
-    }
-}
 
 /// Used by [`ServiceDiscovery`](crate::ServiceDiscovery) to filter services
 /// based on what streams they provide. If a stream is required, you should wrap
@@ -854,11 +740,6 @@
     _ignore: std::marker::PhantomData<T>,
 }
 
-impl StreamFilter for () {
-    type Filter = ();
-    type Pack = ();
-}
-
 impl<T: StreamPack> StreamFilter for Require<T> {
     type Filter = T::StreamFilter;
     type Pack = T;
@@ -869,10 +750,19 @@
     type Pack = T;
 }
 
-impl<T0: StreamFilter, T1: StreamFilter> StreamFilter for (T0, T1) {
-    type Filter = (T0::Filter, T1::Filter);
-    type Pack = (T0::Pack, T1::Pack);
-}
+macro_rules! impl_streamfilter_for_tuple {
+    ($($T:ident),*) => {
+        #[allow(non_snake_case)]
+        impl<$($T: StreamFilter),*> StreamFilter for ($($T,)*) {
+            type Filter = ($($T::Filter,)*);
+            type Pack = ($($T::Pack,)*);
+        }
+    }
+}
+
+// Implements the `StreamFilter` trait for all tuples between size 0 and 12
+// (inclusive) made of types that implement `StreamFilter`
+all_tuples!(impl_streamfilter_for_tuple, 0, 12, T);
 
 #[cfg(test)]
 mod tests {
@@ -1144,5 +1034,4 @@
             }
         }
     }
-}
->>>>>>> 128b5091
+}