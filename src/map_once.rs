--- conflicted
+++ resolved
@@ -74,12 +74,8 @@
     type Streams = ();
 
     fn connect(self, _: Option<Entity>, source: Entity, target: Entity, commands: &mut Commands) {
-<<<<<<< HEAD
-        commands.add(AddImpulse::new(
+        commands.queue(AddImpulse::new(
             None,
-=======
-        commands.queue(AddImpulse::new(
->>>>>>> 0cb8fd27
             source,
             ImpulseBlockingMap::new(target, self.def),
         ));
@@ -188,12 +184,8 @@
     type Streams = Streams;
 
     fn connect(self, _: Option<Entity>, source: Entity, target: Entity, commands: &mut Commands) {
-<<<<<<< HEAD
-        commands.add(AddImpulse::new(
+        commands.queue(AddImpulse::new(
             None,
-=======
-        commands.queue(AddImpulse::new(
->>>>>>> 0cb8fd27
             source,
             ImpulseAsyncMap::new(target, self.def),
         ));
